--- conflicted
+++ resolved
@@ -231,11 +231,13 @@
 	* "all" means all triplets that violate the margin
 	* "hard" is a subset of "all", but the negative is closer to the anchor than the positive
 	* "semihard" is a subset of "all", but the negative is further from the anchor than the positive
-<<<<<<< HEAD
-
-
-
-## BatchEasyHardMiner
+	* "easy" means all triplets that do **not** violate the margin.
+
+**Default distance**: 
+
+ - [```LpDistance(normalize_embeddings=True, p=2, power=1)```](distances.md#lpdistance)
+
+ ## BatchEasyHardMiner
 
 [Improved Embeddings with Easy Positive Triplet Mining](http://openaccess.thecvf.com/content_WACV_2020/papers/Xuan_Improved_Embeddings_with_Easy_Positive_Triplet_Mining_WACV_2020_paper.pdf)
 
@@ -250,11 +252,4 @@
 * **allowed_positive_range**: tuple containing the allowed range of anchor-positive distances/similarties
 * **allowed_negative_range**: tuple contains the allowed range of anchor-negative distances/similarties
 * **use_similarity**: If True, will use dot product between vectors instead of euclidean distance.
-* **squared_distances**: If True, then the euclidean distance will be squared.
-=======
-	* "easy" means all triplets that do **not** violate the margin.
-
-**Default distance**: 
-
- - [```LpDistance(normalize_embeddings=True, p=2, power=1)```](distances.md#lpdistance)
->>>>>>> 41e06ef5
+* **squared_distances**: If True, then the euclidean distance will be squared.