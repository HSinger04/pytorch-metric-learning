import setuptools

with open("README.md", "r") as fh:
    long_description = fh.read()

# Requirements for testing and development
extras_require_dev = [
    "pytest > 3.8",
    "pytest-cov ~= 2.8",
]

extras_require_with_hooks = ["record-keeper >= 0.9.25", "faiss-gpu >= 1.6.3", "tensorboard"]
extras_require_with_hooks_cpu = ["record-keeper >= 0.9.25", "faiss-cpu >= 1.6.3", "tensorboard"]

setuptools.setup(
    name="pytorch-metric-learning",
<<<<<<< HEAD
    version="0.9.85",
=======
    version="0.9.85.dev3",
>>>>>>> fabbc7e6
    author="Kevin Musgrave",
    author_email="tkm45@cornell.edu",
    description="The easiest way to use deep metric learning in your application. Modular, flexible, and extensible. Written in PyTorch.",
    long_description=long_description,
    long_description_content_type="text/markdown",
    url="https://github.com/KevinMusgrave/pytorch-metric-learning",
    package_dir={"": "src"},
    packages=setuptools.find_packages(where="src"),
    classifiers=[
        "Programming Language :: Python :: 3",
        "License :: OSI Approved :: MIT License",
        "Operating System :: OS Independent",
    ],
    python_requires='>=3.0',
    install_requires=[
          'numpy',
          'scikit-learn',
          'tqdm',
          'torch',
          'torchvision',
    ],
    extras_require={
        "dev": extras_require_dev,
        "with-hooks": extras_require_with_hooks,
        "with-hooks-cpu": extras_require_with_hooks_cpu
    },
)<|MERGE_RESOLUTION|>--- conflicted
+++ resolved
@@ -14,11 +14,7 @@
 
 setuptools.setup(
     name="pytorch-metric-learning",
-<<<<<<< HEAD
     version="0.9.85",
-=======
-    version="0.9.85.dev3",
->>>>>>> fabbc7e6
     author="Kevin Musgrave",
     author_email="tkm45@cornell.edu",
     description="The easiest way to use deep metric learning in your application. Modular, flexible, and extensible. Written in PyTorch.",
