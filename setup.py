--- conflicted
+++ resolved
@@ -8,11 +8,7 @@
 
 setuptools.setup(
     name="pytorch-metric-learning",
-<<<<<<< HEAD
     version="0.9.96",
-=======
-    version="0.9.96.dev3",
->>>>>>> 582e1bef
     author="Kevin Musgrave",
     author_email="tkm45@cornell.edu",
     description="The easiest way to use deep metric learning in your application. Modular, flexible, and extensible. Written in PyTorch.",
