--- conflicted
+++ resolved
@@ -5,67 +5,6 @@
 from pytorch_metric_learning.distances import CosineSimilarity
 
 class TestPairMarginMiner(unittest.TestCase):
-
-<<<<<<< HEAD
-    @classmethod
-    def setUpClass(self):
-        self.device = torch.device('cuda')
-        self.dist_miner = PairMarginMiner(pos_margin=4, neg_margin=4, use_similarity=False, normalize_embeddings=False)
-        self.normalized_dist_miner = PairMarginMiner(pos_margin=1.29, neg_margin=1.28, use_similarity=False, normalize_embeddings=True)
-        self.normalized_dist_miner_squared = PairMarginMiner(pos_margin=1.66, neg_margin=1.64, use_similarity=False, normalize_embeddings=True, squared_distances=True)
-        self.sim_miner = PairMarginMiner(pos_margin=0.17, neg_margin=0.18, use_similarity=True, normalize_embeddings=True)
-        self.labels = torch.LongTensor([0, 0, 1, 1, 0, 2, 1, 1, 1])
-        self.correct_a1 = torch.LongTensor([2, 2, 3, 7, 8, 8]).to(self.device)
-        self.correct_p = torch.LongTensor([7, 8, 8, 2, 2, 3]).to(self.device)
-        self.correct_a2 = torch.LongTensor([0, 0, 1, 1, 2, 2, 2, 2, 3, 3, 3, 3, 4, 4, 4, 4, 4, 5, 5, 5, 5, 5, 5, 6, 6, 7, 7, 8]).to(self.device)
-        self.correct_n = torch.LongTensor([2, 3, 2, 3, 0, 1, 4, 5, 0, 1, 4, 5, 2, 3, 5, 6, 7, 2, 3, 4, 6, 7, 8, 4, 5, 4, 5, 5]).to(self.device)
-
-    def test_dist_mining(self):
-        for dtype in [torch.float16, torch.float32, torch.float64]:
-            embeddings = torch.arange(9).type(dtype).to(self.device).unsqueeze(1)
-            a1, p, a2, n = self.dist_miner(embeddings, self.labels)
-            self.helper(a1, p, a2, n, self.dist_miner)
-
-    def test_normalized_dist_mining(self):
-        for dtype in [torch.float16, torch.float32, torch.float64]:
-            angles = [0, 20, 40, 60, 80, 100, 120, 140, 160]
-            embeddings = torch.tensor([c_f.angle_to_coord(a) for a in angles], dtype=dtype).to(self.device)
-            a1, p, a2, n = self.normalized_dist_miner(embeddings, self.labels)
-            self.helper(a1, p, a2, n, self.normalized_dist_miner)
-
-    def test_normalized_dist_squared_mining(self):
-        for dtype in [torch.float16, torch.float32, torch.float64]:
-            angles = [0, 20, 40, 60, 80, 100, 120, 140, 160]
-            embeddings = torch.tensor([c_f.angle_to_coord(a) for a in angles], dtype=dtype).to(self.device)
-            a1, p, a2, n = self.normalized_dist_miner_squared(embeddings, self.labels)
-            self.helper(a1, p, a2, n, self.normalized_dist_miner_squared)    
-
-    def test_sim_mining(self):
-        for dtype in [torch.float16, torch.float32, torch.float64]:
-            angles = [0, 20, 40, 60, 80, 100, 120, 140, 160]
-            embeddings = torch.tensor([c_f.angle_to_coord(a) for a in angles], dtype=dtype).to(self.device)
-            a1, p, a2, n = self.sim_miner(embeddings, self.labels)
-            self.helper(a1, p, a2, n, self.sim_miner)
-
-    def helper(self, a1, p, a2, n, miner):
-        self.assertTrue(torch.equal(a1, self.correct_a1))
-        self.assertTrue(torch.equal(p, self.correct_p))
-        self.assertTrue(torch.equal(a2, self.correct_a2))
-        self.assertTrue(torch.equal(n, self.correct_n))
-        self.assertTrue(miner.pos_pair_dist>0)
-        self.assertTrue(miner.neg_pair_dist>0)
-
-    def test_empty_output(self):
-        for dtype in [torch.float16, torch.float32, torch.float64]:
-            batch_size = 32
-            embeddings = torch.randn(batch_size, 64).type(dtype).to(self.device)
-            labels = torch.arange(batch_size)
-            for miner in [self.dist_miner, self.normalized_dist_miner, self.normalized_dist_miner_squared, self.sim_miner]:
-                a1, p, _, _ = miner(embeddings, labels)
-                self.assertTrue(len(a1)==0)
-                self.assertTrue(len(p)==0)
-                self.assertTrue(miner.pos_pair_dist==0)
-=======
     def test_pair_margin_miner(self):
         for use_similarity in [False, True]:
             embedding_angles = torch.arange(0, 16)
@@ -134,5 +73,4 @@
         labels = torch.arange(batch_size)
         a, p, _, _ = miner(embeddings, labels)
         self.assertTrue(len(a)==0)
-        self.assertTrue(len(p)==0)
->>>>>>> 7efac33e
+        self.assertTrue(len(p)==0)