import unittest
import torch
from pytorch_metric_learning.miners import TripletMarginMiner
from pytorch_metric_learning.utils import common_functions as c_f

class TestTripletMarginMiner(unittest.TestCase):
    @classmethod
    def setUpClass(self):
        self.device = torch.device('cuda')

    def test_triplet_margin_miner(self):
<<<<<<< HEAD
        for dtype in [torch.float16, torch.float32, torch.float64]:
            embedding_angles = torch.arange(0, 16)
            embeddings = torch.tensor([c_f.angle_to_coord(a) for a in embedding_angles], requires_grad=True, dtype=dtype).to(self.device) #2D embeddings
            labels = torch.randint(low=0, high=2, size=(16,))
            triplets = []
            for i in range(len(embeddings)):
                anchor, anchor_label = embeddings[i], labels[i]
                for j in range(len(embeddings)):
                    if j == i:
                        continue
                    positive, positive_label = embeddings[j], labels[j]
                    if positive_label == anchor_label:
                        ap_dist = torch.nn.functional.pairwise_distance(anchor.unsqueeze(0), positive.unsqueeze(0), 2)
                        for k in range(len(embeddings)):
                            if k == j or k == i:
                                continue
                            negative, negative_label = embeddings[k], labels[k]
                            if negative_label != positive_label:
                                an_dist = torch.nn.functional.pairwise_distance(anchor.unsqueeze(0), negative.unsqueeze(0), 2)
                                triplets.append((i,j,k,an_dist - ap_dist))
            
            for margin_int in range(-1, 11):
                margin = float(margin_int) * 0.05
                minerA = TripletMarginMiner(margin, type_of_triplets="all")
                minerB = TripletMarginMiner(margin, type_of_triplets="hard")
                minerC = TripletMarginMiner(margin, type_of_triplets="semihard")
                minerD = TripletMarginMiner(margin, type_of_triplets="easy")
=======
        embedding_angles = torch.arange(0, 16)
        embeddings = torch.tensor([c_f.angle_to_coord(a) for a in embedding_angles], requires_grad=True, dtype=torch.float) #2D embeddings
        labels = torch.randint(low=0, high=2, size=(16,))
        triplets = []
        tolerance = 1e-5
        for i in range(len(embeddings)):
            anchor, anchor_label = embeddings[i], labels[i]
            for j in range(len(embeddings)):
                if j == i:
                    continue
                positive, positive_label = embeddings[j], labels[j]
                if positive_label == anchor_label:
                    ap_dist = torch.nn.functional.pairwise_distance(anchor.unsqueeze(0), positive.unsqueeze(0), 2)
                    for k in range(len(embeddings)):
                        if k == j or k == i:
                            continue
                        negative, negative_label = embeddings[k], labels[k]
                        if negative_label != positive_label:
                            an_dist = torch.nn.functional.pairwise_distance(anchor.unsqueeze(0), negative.unsqueeze(0), 2)
                            triplets.append((i,j,k,an_dist - ap_dist))
        
        for iii, (i,j,k,distance_diff) in enumerate(triplets):
            if torch.abs(distance_diff) < tolerance:
                triplets[iii] = (i,j,k,0)

        for margin_int in range(-1, 11):
            margin = float(margin_int) * 0.05
            minerA = TripletMarginMiner(margin, type_of_triplets="all", tol=tolerance)
            minerB = TripletMarginMiner(margin, type_of_triplets="hard", tol=tolerance)
            minerC = TripletMarginMiner(margin, type_of_triplets="semihard", tol=tolerance)
            minerD = TripletMarginMiner(margin, type_of_triplets="easy", tol=tolerance)
>>>>>>> 7efac33e

                correctA, correctB, correctC, correctD = [], [], [], []
                for i,j,k,distance_diff in triplets:
                    if distance_diff > margin:
                        correctD.append((i,j,k))
                    else:
                        correctA.append((i,j,k))
                        if distance_diff > 0:
                            correctC.append((i,j,k))
                        if distance_diff <= 0:
                            correctB.append((i,j,k))

<<<<<<< HEAD
                for correct, miner in [(correctA, minerA),(correctC, minerC),(correctB, minerB),(correctD, minerD)]:
                    correct_triplets = set(correct)
                    a1, p1, n1 = miner(embeddings, labels)
                    mined_triplets = set([(a.item(),p.item(),n.item()) for a,p,n in zip(a1,p1,n1)])
                    self.assertTrue(mined_triplets == correct_triplets)        
=======
            for correct, miner in [(correctA, minerA),(correctB, minerB),(correctC, minerC),(correctD, minerD)]:
                correct_triplets = set(correct)
                a1, p1, n1 = miner(embeddings, labels)
                mined_triplets = set([(a.item(),p.item(),n.item()) for a,p,n in zip(a1,p1,n1)])
                self.assertTrue(mined_triplets == correct_triplets)        
>>>>>>> 7efac33e


    def test_empty_output(self):
        miner = TripletMarginMiner(0.5, type_of_triplets="all")
        for dtype in [torch.float16, torch.float32, torch.float64]:
            batch_size = 32
            embeddings = torch.randn(batch_size, 64).type(dtype).to(self.device)
            labels = torch.arange(batch_size)
            a, p, n = miner(embeddings, labels)
            self.assertTrue(len(a)==0)
            self.assertTrue(len(p)==0)
            self.assertTrue(len(n)==0)<|MERGE_RESOLUTION|>--- conflicted
+++ resolved
@@ -9,12 +9,12 @@
         self.device = torch.device('cuda')
 
     def test_triplet_margin_miner(self):
-<<<<<<< HEAD
         for dtype in [torch.float16, torch.float32, torch.float64]:
             embedding_angles = torch.arange(0, 16)
             embeddings = torch.tensor([c_f.angle_to_coord(a) for a in embedding_angles], requires_grad=True, dtype=dtype).to(self.device) #2D embeddings
             labels = torch.randint(low=0, high=2, size=(16,))
             triplets = []
+            tolerance = 1e-5
             for i in range(len(embeddings)):
                 anchor, anchor_label = embeddings[i], labels[i]
                 for j in range(len(embeddings)):
@@ -30,46 +30,17 @@
                             if negative_label != positive_label:
                                 an_dist = torch.nn.functional.pairwise_distance(anchor.unsqueeze(0), negative.unsqueeze(0), 2)
                                 triplets.append((i,j,k,an_dist - ap_dist))
+                                
+            for iii, (i,j,k,distance_diff) in enumerate(triplets):
+              if torch.abs(distance_diff) < tolerance:
+                  triplets[iii] = (i,j,k,0)
             
             for margin_int in range(-1, 11):
                 margin = float(margin_int) * 0.05
-                minerA = TripletMarginMiner(margin, type_of_triplets="all")
-                minerB = TripletMarginMiner(margin, type_of_triplets="hard")
-                minerC = TripletMarginMiner(margin, type_of_triplets="semihard")
-                minerD = TripletMarginMiner(margin, type_of_triplets="easy")
-=======
-        embedding_angles = torch.arange(0, 16)
-        embeddings = torch.tensor([c_f.angle_to_coord(a) for a in embedding_angles], requires_grad=True, dtype=torch.float) #2D embeddings
-        labels = torch.randint(low=0, high=2, size=(16,))
-        triplets = []
-        tolerance = 1e-5
-        for i in range(len(embeddings)):
-            anchor, anchor_label = embeddings[i], labels[i]
-            for j in range(len(embeddings)):
-                if j == i:
-                    continue
-                positive, positive_label = embeddings[j], labels[j]
-                if positive_label == anchor_label:
-                    ap_dist = torch.nn.functional.pairwise_distance(anchor.unsqueeze(0), positive.unsqueeze(0), 2)
-                    for k in range(len(embeddings)):
-                        if k == j or k == i:
-                            continue
-                        negative, negative_label = embeddings[k], labels[k]
-                        if negative_label != positive_label:
-                            an_dist = torch.nn.functional.pairwise_distance(anchor.unsqueeze(0), negative.unsqueeze(0), 2)
-                            triplets.append((i,j,k,an_dist - ap_dist))
-        
-        for iii, (i,j,k,distance_diff) in enumerate(triplets):
-            if torch.abs(distance_diff) < tolerance:
-                triplets[iii] = (i,j,k,0)
-
-        for margin_int in range(-1, 11):
-            margin = float(margin_int) * 0.05
-            minerA = TripletMarginMiner(margin, type_of_triplets="all", tol=tolerance)
-            minerB = TripletMarginMiner(margin, type_of_triplets="hard", tol=tolerance)
-            minerC = TripletMarginMiner(margin, type_of_triplets="semihard", tol=tolerance)
-            minerD = TripletMarginMiner(margin, type_of_triplets="easy", tol=tolerance)
->>>>>>> 7efac33e
+                minerA = TripletMarginMiner(margin, type_of_triplets="all", tol=tolerance)
+                minerB = TripletMarginMiner(margin, type_of_triplets="hard", tol=tolerance)
+                minerC = TripletMarginMiner(margin, type_of_triplets="semihard", tol=tolerance)
+                minerD = TripletMarginMiner(margin, type_of_triplets="easy", tol=tolerance)
 
                 correctA, correctB, correctC, correctD = [], [], [], []
                 for i,j,k,distance_diff in triplets:
@@ -82,20 +53,11 @@
                         if distance_diff <= 0:
                             correctB.append((i,j,k))
 
-<<<<<<< HEAD
-                for correct, miner in [(correctA, minerA),(correctC, minerC),(correctB, minerB),(correctD, minerD)]:
+                for correct, miner in [(correctA, minerA),(correctB, minerB),(correctC, minerC),(correctD, minerD)]:
                     correct_triplets = set(correct)
                     a1, p1, n1 = miner(embeddings, labels)
                     mined_triplets = set([(a.item(),p.item(),n.item()) for a,p,n in zip(a1,p1,n1)])
                     self.assertTrue(mined_triplets == correct_triplets)        
-=======
-            for correct, miner in [(correctA, minerA),(correctB, minerB),(correctC, minerC),(correctD, minerD)]:
-                correct_triplets = set(correct)
-                a1, p1, n1 = miner(embeddings, labels)
-                mined_triplets = set([(a.item(),p.item(),n.item()) for a,p,n in zip(a1,p1,n1)])
-                self.assertTrue(mined_triplets == correct_triplets)        
->>>>>>> 7efac33e
-
 
     def test_empty_output(self):
         miner = TripletMarginMiner(0.5, type_of_triplets="all")
