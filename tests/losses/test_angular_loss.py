--- conflicted
+++ resolved
@@ -6,35 +6,18 @@
 from pytorch_metric_learning.losses import AngularLoss
 from pytorch_metric_learning.utils import common_functions as c_f
 
-<<<<<<< HEAD
 from .. import TEST_DEVICE, TEST_DTYPES
 from .utils import get_triplet_embeddings_with_ref
-=======
-from .. import TEST_DEVICE, TEST_DTYPES, WITH_COLLECT_STATS
-from ..zzz_testing_utils import testing_utils
->>>>>>> 3c7a1a8a
 
 
 class TestAngularLoss(unittest.TestCase):
     def test_angular_loss_without_ref(self):
         for dtype in TEST_DTYPES:
-<<<<<<< HEAD
             embeddings = torch.randn(
                 5, 32, requires_grad=True, device=TEST_DEVICE, dtype=dtype
             )
             embeddings = torch.nn.functional.normalize(embeddings)
             labels = torch.LongTensor([0, 0, 1, 1, 2])
-=======
-            embedding_angles = [0, 20, 40, 60, 80, 100]
-            embeddings = torch.tensor(
-                [c_f.angle_to_coord(a) for a in embedding_angles],
-                requires_grad=True,
-                dtype=dtype,
-            ).to(
-                TEST_DEVICE
-            )  # 2D embeddings
-            labels = torch.LongTensor([0, 0, 1, 1, 2, 0])
->>>>>>> 3c7a1a8a
 
             triplets = [
                 (0, 1, 2),
@@ -76,7 +59,6 @@
                 (5, 1),
             ]
 
-<<<<<<< HEAD
             self.helper(embeddings, labels, triplets, dtype)
 
     def test_angular_loss_with_ref(self):
@@ -116,26 +98,6 @@
             total_loss += torch.log(1 + c)
         total_loss /= len(correct_losses)
         self.assertTrue(torch.isclose(loss, total_loss, rtol=1e-2))
-=======
-            correct_losses = [
-                torch.tensor(0, device=TEST_DEVICE, dtype=dtype) for _ in range(8)
-            ]
-            for (a, p, n) in triplets:
-                anchor, positive, negative = embeddings[a], embeddings[p], embeddings[n]
-                exponent = 4 * sq_tan_alpha * torch.matmul(
-                    anchor + positive, negative
-                ) - 2 * (1 + sq_tan_alpha) * torch.matmul(anchor, positive)
-                correct_losses[unique_pairs.index((a, p))] += torch.exp(exponent)
-            total_loss = 0
-            for c in correct_losses:
-                total_loss += torch.log(1 + c)
-            total_loss /= len(correct_losses)
-            self.assertTrue(torch.isclose(loss, total_loss, rtol=1e-2))
-
-            testing_utils.is_not_none_if_condition(
-                self, loss_func, ["average_angle"], WITH_COLLECT_STATS
-            )
->>>>>>> 3c7a1a8a
 
     def test_with_no_valid_triplets(self):
         loss_func = AngularLoss(alpha=40)
