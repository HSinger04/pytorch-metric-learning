# Examples on Google Colab
The following notebooks are meant to show entire workflows. If you want to use just a loss or miner in your own code, you can do that too. 

Before running the notebooks, make sure that the runtime type is set to "GPU", by going to the Runtime menu, and clicking on "Change runtime type".

Click "Open in playground" on the Colab header to interact with the notebook.

## [Example using trainers.MetricLossOnly](https://colab.research.google.com/drive/1fwTC-GRW3X6QiJq6_abJ47On2f3s9e5e)
[This notebook](https://colab.research.google.com/drive/1fwTC-GRW3X6QiJq6_abJ47On2f3s9e5e) uses the [MetricLossOnly](https://kevinmusgrave.github.io/pytorch-metric-learning/trainers/#metriclossonly) trainer, and does the following:
- initializes models, optimizers, and image transforms
- creates train/validation splits that are class-disjoint, using the CIFAR100 dataset
- initializes a loss, miner, sampler, trainer, and tester
- trains the model, records accuracy, and plots the embedding space

## [Applied Example: Learning a scRNAseq Metric Embedding](https://colab.research.google.com/drive/1DhSLDv6qXiLFKkSXKUFRjCEK1V4kPy0a)
[This notebook](https://colab.research.google.com/drive/1DhSLDv6qXiLFKkSXKUFRjCEK1V4kPy0a) uses the [MetricLossOnly](https://kevinmusgrave.github.io/pytorch-metric-learning/trainers/#metriclossonly) trainer to train a *single* embedding model. The model is trained on canonical single-cell RNAseq cell types and used to infer intermediary differentiation states.

## [Example using trainers.TrainWithClassifier](https://colab.research.google.com/drive/1o3VeS7lnpZudoxc6HU566LUvfdrbo5nC)
[This notebook](https://colab.research.google.com/drive/1o3VeS7lnpZudoxc6HU566LUvfdrbo5nC) uses the [TrainWithClassifier](https://kevinmusgrave.github.io/pytorch-metric-learning/trainers/#trainwithclassifier) trainer. It does the same thing as the MetricLossOnly notebook, but adds a classification network and a classification loss.

## [Example using trainers.CascadedEmbeddings](https://colab.research.google.com/drive/1P2Zq-sE07xvVAHihwVWQKIZ25NQoeRts)
[This notebook](https://colab.research.google.com/drive/1P2Zq-sE07xvVAHihwVWQKIZ25NQoeRts) uses the [CascadedEmbeddings](https://kevinmusgrave.github.io/pytorch-metric-learning/trainers/#cascadedembeddings) trainer. The setup is more complicated in this one, because the trunk and embedder models each consist of 3 sub-networks, and the outputs are then concatenated to get the final embedding.

## [Example using trainers.DeepAdversarialMetricLearning](https://colab.research.google.com/drive/1qENr4zEoF_VfHw_2gv902ZuHZ657NGS8)
[This notebook](https://colab.research.google.com/drive/1qENr4zEoF_VfHw_2gv902ZuHZ657NGS8) uses the [DeepAdversarialMetricLearning](https://kevinmusgrave.github.io/pytorch-metric-learning/trainers/#deepadversarialmetriclearning) trainer. It uses a generator to create hard negatives during training.
<<<<<<< HEAD


## [Example using trainers.TwoStreamMetricLoss](https://colab.research.google.com/drive/1moDUSeKY6teOrqSZPWUPJqjJcEGqqgKm)
[This notebook](https://colab.research.google.com/drive/1moDUSeKY6teOrqSZPWUPJqjJcEGqqgKm) is similar to the MetricLossOnly example. The main difference is that it takes two seperate streams as input for training the model. The first stream is exclusively used to get anchors from. The second stream is used for positives and negatives.

As an example the notebook shows how to split CIFAR100 in two streams and use these streams for metric learning.
=======


>>>>>>> fabbc7e6
<|MERGE_RESOLUTION|>--- conflicted
+++ resolved
@@ -23,14 +23,6 @@
 
 ## [Example using trainers.DeepAdversarialMetricLearning](https://colab.research.google.com/drive/1qENr4zEoF_VfHw_2gv902ZuHZ657NGS8)
 [This notebook](https://colab.research.google.com/drive/1qENr4zEoF_VfHw_2gv902ZuHZ657NGS8) uses the [DeepAdversarialMetricLearning](https://kevinmusgrave.github.io/pytorch-metric-learning/trainers/#deepadversarialmetriclearning) trainer. It uses a generator to create hard negatives during training.
-<<<<<<< HEAD
-
 
 ## [Example using trainers.TwoStreamMetricLoss](https://colab.research.google.com/drive/1moDUSeKY6teOrqSZPWUPJqjJcEGqqgKm)
-[This notebook](https://colab.research.google.com/drive/1moDUSeKY6teOrqSZPWUPJqjJcEGqqgKm) is similar to the MetricLossOnly example. The main difference is that it takes two seperate streams as input for training the model. The first stream is exclusively used to get anchors from. The second stream is used for positives and negatives.
-
-As an example the notebook shows how to split CIFAR100 in two streams and use these streams for metric learning.
-=======
-
-
->>>>>>> fabbc7e6
+[This notebook](https://colab.research.google.com/drive/1moDUSeKY6teOrqSZPWUPJqjJcEGqqgKm) is similar to the MetricLossOnly example. The main difference is that it takes two seperate streams as input for training the model. The first stream is exclusively used to get anchors from. The second stream is used for positives and negatives. As an example the notebook shows how to split CIFAR100 in two streams and use these streams for metric learning.