#! /usr/bin/env python3

from .base_metric_loss_function import BaseMetricLossFunction
from ..utils import loss_and_miner_utils as lmu, common_functions as c_f
import torch
from ..distances import LpDistance

class NCALoss(BaseMetricLossFunction):
    def __init__(self, softmax_scale=1, **kwargs):
        super().__init__(**kwargs)
        self.softmax_scale = softmax_scale

    # https://www.cs.toronto.edu/~hinton/absps/nca.pdf
    def compute_loss(self, embeddings, labels, indices_tuple):
        if len(embeddings) <= 1:
            return self.zero_losses()
        return self.nca_computation(embeddings, embeddings, labels, labels, indices_tuple)

    def nca_computation(self, query, reference, query_labels, reference_labels, indices_tuple):
<<<<<<< HEAD
        dtype = query.dtype
        miner_weights = lmu.convert_to_weights(indices_tuple, query_labels, dtype=dtype)
        x = -lmu.dist_mat(query, reference, squared=True)
        if query is reference:
            diag_idx = torch.arange(query.size(0))
            x[diag_idx, diag_idx] = c_f.neg_inf(dtype)
        same_labels = (query_labels.unsqueeze(1) == reference_labels.unsqueeze(0)).type(dtype)
        exp = torch.nn.functional.softmax(self.softmax_scale*x, dim=1)
=======
        miner_weights = lmu.convert_to_weights(indices_tuple, query_labels)
        mat = self.distance(query, reference)
        if not self.distance.is_inverted:
            mat = -mat
        if query is reference:
            mat.fill_diagonal_(float('-inf'))
        same_labels = (query_labels.unsqueeze(1) == reference_labels.unsqueeze(0)).float()
        exp = torch.nn.functional.softmax(self.softmax_scale*mat, dim=1)
>>>>>>> 7efac33e
        exp = torch.sum(exp * same_labels, dim=1)
        non_zero = exp!=0
        loss = -torch.log(exp[non_zero])*miner_weights[non_zero]
        return {"loss": {"losses": loss, "indices": c_f.torch_arange_from_size(query)[non_zero], "reduction_type": "element"}}

    def get_default_distance(self):
        return LpDistance(power=2)<|MERGE_RESOLUTION|>--- conflicted
+++ resolved
@@ -17,25 +17,15 @@
         return self.nca_computation(embeddings, embeddings, labels, labels, indices_tuple)
 
     def nca_computation(self, query, reference, query_labels, reference_labels, indices_tuple):
-<<<<<<< HEAD
         dtype = query.dtype
         miner_weights = lmu.convert_to_weights(indices_tuple, query_labels, dtype=dtype)
-        x = -lmu.dist_mat(query, reference, squared=True)
-        if query is reference:
-            diag_idx = torch.arange(query.size(0))
-            x[diag_idx, diag_idx] = c_f.neg_inf(dtype)
-        same_labels = (query_labels.unsqueeze(1) == reference_labels.unsqueeze(0)).type(dtype)
-        exp = torch.nn.functional.softmax(self.softmax_scale*x, dim=1)
-=======
-        miner_weights = lmu.convert_to_weights(indices_tuple, query_labels)
         mat = self.distance(query, reference)
         if not self.distance.is_inverted:
             mat = -mat
         if query is reference:
-            mat.fill_diagonal_(float('-inf'))
-        same_labels = (query_labels.unsqueeze(1) == reference_labels.unsqueeze(0)).float()
+            mat.fill_diagonal_(c_f.neg_inf(dtype))
+        same_labels = (query_labels.unsqueeze(1) == reference_labels.unsqueeze(0)).type(dtype)
         exp = torch.nn.functional.softmax(self.softmax_scale*mat, dim=1)
->>>>>>> 7efac33e
         exp = torch.sum(exp * same_labels, dim=1)
         non_zero = exp!=0
         loss = -torch.log(exp[non_zero])*miner_weights[non_zero]
