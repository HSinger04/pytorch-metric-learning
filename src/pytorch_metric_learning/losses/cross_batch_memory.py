--- conflicted
+++ resolved
@@ -27,14 +27,10 @@
             E_mem = self.embedding_memory
             L_mem = self.label_memory
 
-<<<<<<< HEAD
         indices_tuple = self.create_indices_tuple(batch_size, embeddings, labels, E_mem, L_mem, indices_tuple)
-=======
-        final_indices_tuple = self.create_indices_tuple(batch_size, embeddings, labels, E_mem, L_mem, indices_tuple)
->>>>>>> 7efac33e
         combined_embeddings = torch.cat([embeddings, E_mem], dim=0)
         combined_labels = torch.cat([labels, L_mem], dim=0)
-        loss = self.loss(combined_embeddings, combined_labels, final_indices_tuple)
+        loss = self.loss(combined_embeddings, combined_labels, indices_tuple)
         return loss
 
     def add_to_memory(self, embeddings, labels, batch_size):
