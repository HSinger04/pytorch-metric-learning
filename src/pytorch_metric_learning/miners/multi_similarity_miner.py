#! /usr/bin/env python3

from .base_miner import BaseTupleMiner
from ..utils import loss_and_miner_utils as lmu, common_functions as c_f
import torch
from ..distances import CosineSimilarity


class MultiSimilarityMiner(BaseTupleMiner):
    def __init__(self, epsilon, **kwargs):
        super().__init__(**kwargs)
        self.epsilon = epsilon
        self.add_to_recordable_attributes(name="epsilon", is_stat=False)

    def mine(self, embeddings, labels, ref_emb, ref_labels):
        mat = self.distance(embeddings, ref_emb)
        a1, p, a2, n = lmu.get_all_pairs_indices(labels, ref_labels)

        if len(a1) == 0 or len(a2) == 0:
            empty = torch.LongTensor([]).to(labels.device)
            return empty.clone(), empty.clone(), empty.clone(), empty.clone()

        mat_neg_sorting = mat
        mat_pos_sorting = mat.clone()

<<<<<<< HEAD
        sim_mat_pos_sorting[a2, n] = c_f.pos_inf(embeddings.dtype)
        sim_mat_neg_sorting[a1, p] = c_f.neg_inf(embeddings.dtype)
        if embeddings is ref_emb:
            sim_mat_pos_sorting[range(len(labels)), range(len(labels))] = c_f.pos_inf(embeddings.dtype)
            sim_mat_neg_sorting[range(len(labels)), range(len(labels))] = c_f.neg_inf(embeddings.dtype)
=======
        pos_ignore = float('inf') if self.distance.is_inverted else -float('inf')
        neg_ignore = -float('inf') if self.distance.is_inverted else float('inf')

        mat_pos_sorting[a2, n] = pos_ignore
        mat_neg_sorting[a1, p] = neg_ignore
        if embeddings is ref_emb:
            mat_pos_sorting.fill_diagonal_(pos_ignore)
            mat_neg_sorting.fill_diagonal_(neg_ignore)
>>>>>>> 7efac33e

        pos_sorted, pos_sorted_idx = torch.sort(mat_pos_sorting, dim=1)
        neg_sorted, neg_sorted_idx = torch.sort(mat_neg_sorting, dim=1)

        if self.distance.is_inverted:
            hard_pos_idx = (pos_sorted - self.epsilon < neg_sorted[:, -1].unsqueeze(1)).nonzero()
            hard_neg_idx = (neg_sorted + self.epsilon > pos_sorted[:, 0].unsqueeze(1)).nonzero()
        else:
            hard_pos_idx = (pos_sorted + self.epsilon > neg_sorted[:, 0].unsqueeze(1)).nonzero()
            hard_neg_idx = (neg_sorted - self.epsilon < pos_sorted[:, -1].unsqueeze(1)).nonzero()            

        a1 = hard_pos_idx[:,0] 
        p = pos_sorted_idx[a1, hard_pos_idx[:,1]]
        a2 = hard_neg_idx[:,0]
        n = neg_sorted_idx[a2, hard_neg_idx[:,1]]
        
        return a1, p, a2, n

    def get_default_distance(self):
        return CosineSimilarity()<|MERGE_RESOLUTION|>--- conflicted
+++ resolved
@@ -23,22 +23,14 @@
         mat_neg_sorting = mat
         mat_pos_sorting = mat.clone()
 
-<<<<<<< HEAD
-        sim_mat_pos_sorting[a2, n] = c_f.pos_inf(embeddings.dtype)
-        sim_mat_neg_sorting[a1, p] = c_f.neg_inf(embeddings.dtype)
-        if embeddings is ref_emb:
-            sim_mat_pos_sorting[range(len(labels)), range(len(labels))] = c_f.pos_inf(embeddings.dtype)
-            sim_mat_neg_sorting[range(len(labels)), range(len(labels))] = c_f.neg_inf(embeddings.dtype)
-=======
-        pos_ignore = float('inf') if self.distance.is_inverted else -float('inf')
-        neg_ignore = -float('inf') if self.distance.is_inverted else float('inf')
+        pos_ignore = c_f.pos_inf(embeddings.dtype) if self.distance.is_inverted else c_f.neg_inf(embeddings.dtype)
+        neg_ignore = c_f.neg_inf(embeddings.dtype) if self.distance.is_inverted else c_f.pos_inf(embeddings.dtype)
 
         mat_pos_sorting[a2, n] = pos_ignore
         mat_neg_sorting[a1, p] = neg_ignore
         if embeddings is ref_emb:
             mat_pos_sorting.fill_diagonal_(pos_ignore)
             mat_neg_sorting.fill_diagonal_(neg_ignore)
->>>>>>> 7efac33e
 
         pos_sorted, pos_sorted_idx = torch.sort(mat_pos_sorting, dim=1)
         neg_sorted, neg_sorted_idx = torch.sort(mat_neg_sorting, dim=1)
