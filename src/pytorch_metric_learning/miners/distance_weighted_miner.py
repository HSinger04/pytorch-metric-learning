from .base_miner import BaseTupleMiner
import torch
from ..utils import loss_and_miner_utils as lmu, common_functions as c_f
from ..distances import LpDistance

# adapted from
# https://github.com/chaoyuaw/incubator-mxnet/blob/master/example/gluon/embedding_learning/model.py
class DistanceWeightedMiner(BaseTupleMiner):
    def __init__(self, cutoff=0.5, nonzero_loss_cutoff=1.4, **kwargs):
        super().__init__(**kwargs)
        c_f.assert_distance_type(
            self, LpDistance, p=2, power=1, normalize_embeddings=True
        )
        self.cutoff = float(cutoff)
        self.nonzero_loss_cutoff = float(nonzero_loss_cutoff)
        self.add_to_recordable_attributes(
            list_of_names=["cutoff", "nonzero_loss_cutoff"], is_stat=False
        )

    def mine(self, embeddings, labels, ref_emb, ref_labels):
        dtype, device = embeddings.dtype, embeddings.device
        d = float(embeddings.size(1))
        mat = self.distance(embeddings, ref_emb)

        # Cut off to avoid high variance.
        mat = torch.clamp(mat, min=self.cutoff)

        # See the first equation from Section 4 of the paper
        log_weights = (2.0 - d) * torch.log(mat) - ((d - 3) / 2) * torch.log(
            1.0 - 0.25 * (mat ** 2.0)
        )

        inf_or_nan = torch.isinf(log_weights) | torch.isnan(log_weights)
        # Subtract max(log(distance)) for stability.
        weights = torch.exp(log_weights - torch.max(log_weights[~inf_or_nan]))

        # Sample only negative examples by setting weights of
        # the same-class examples to 0.
        mask = torch.ones_like(weights)
        same_class = labels.unsqueeze(1) == ref_labels.unsqueeze(0)
        mask[same_class] = 0

        weights = weights * mask * ((mat < self.nonzero_loss_cutoff).type(dtype))
        weights[inf_or_nan] = 0
        weights = weights / torch.sum(weights, dim=1, keepdim=True)

<<<<<<< HEAD
        return lmu.get_random_triplet_indices(labels, ref_labels=ref_labels, weights=weights)
=======
        np_weights = weights.cpu().numpy()
        return lmu.get_random_triplet_indices(
            labels, ref_labels=ref_labels, weights=np_weights
        )
>>>>>>> 10bed5ee
<|MERGE_RESOLUTION|>--- conflicted
+++ resolved
@@ -44,11 +44,4 @@
         weights[inf_or_nan] = 0
         weights = weights / torch.sum(weights, dim=1, keepdim=True)
 
-<<<<<<< HEAD
-        return lmu.get_random_triplet_indices(labels, ref_labels=ref_labels, weights=weights)
-=======
-        np_weights = weights.cpu().numpy()
-        return lmu.get_random_triplet_indices(
-            labels, ref_labels=ref_labels, weights=np_weights
-        )
->>>>>>> 10bed5ee
+        return lmu.get_random_triplet_indices(labels, ref_labels=ref_labels, weights=weights)