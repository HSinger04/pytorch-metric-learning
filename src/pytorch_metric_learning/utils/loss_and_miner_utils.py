import torch
import numpy as np
import math
from . import common_functions as c_f

# input must be 2D
def logsumexp(x, keep_mask=None, add_one=True, dim=1):
    if keep_mask is not None:
        x = x.masked_fill(~keep_mask, c_f.neg_inf(x.dtype))
    if add_one:
        zeros = torch.zeros(x.size(dim - 1), dtype=x.dtype, device=x.device).unsqueeze(
            dim
        )
        x = torch.cat([x, zeros], dim=dim)

    output = torch.logsumexp(x, dim=dim, keepdim=True)
    if keep_mask is not None:
        output = output.masked_fill(~torch.any(keep_mask, dim=dim, keepdim=True), 0)
    return output


def meshgrid_from_sizes(x, y, dim=0):
    a = torch.arange(x.size(dim)).to(x.device)
    b = torch.arange(y.size(dim)).to(y.device)
    return torch.meshgrid(a, b)


def get_all_pairs_indices(labels, ref_labels=None):
    """
    Given a tensor of labels, this will return 4 tensors.
    The first 2 tensors are the indices which form all positive pairs
    The second 2 tensors are the indices which form all negative pairs
    """
    if ref_labels is None:
        ref_labels = labels
    labels1 = labels.unsqueeze(1)
    labels2 = ref_labels.unsqueeze(0)
    matches = (labels1 == labels2).byte()
    diffs = matches ^ 1
    if ref_labels is labels:
        matches.fill_diagonal_(0)
    a1_idx, p_idx = torch.where(matches)
    a2_idx, n_idx = torch.where(diffs)
    return a1_idx, p_idx, a2_idx, n_idx


def convert_to_pairs(indices_tuple, labels):
    """
    This returns anchor-positive and anchor-negative indices,
    regardless of what the input indices_tuple is
    Args:
        indices_tuple: tuple of tensors. Each tensor is 1d and specifies indices
                        within a batch
        labels: a tensor which has the label for each element in a batch
    """
    if indices_tuple is None:
        return get_all_pairs_indices(labels)
    elif len(indices_tuple) == 4:
        return indices_tuple
    else:
        a, p, n = indices_tuple
        return a, p, a, n


def convert_to_pos_pairs_with_unique_labels(indices_tuple, labels):
    a, p, _, _ = convert_to_pairs(indices_tuple, labels)
    _, unique_idx = np.unique(labels[a].cpu().numpy(), return_index=True)
    return a[unique_idx], p[unique_idx]


def pos_pairs_from_tuple(indices_tuple):
    return indices_tuple[:2]


def neg_pairs_from_tuple(indices_tuple):
    return indices_tuple[2:]


def get_all_triplets_indices(labels, ref_labels=None):
    if ref_labels is None:
        ref_labels = labels
    labels1 = labels.unsqueeze(1)
    labels2 = ref_labels.unsqueeze(0)
    matches = (labels1 == labels2).byte()
    diffs = matches ^ 1
    if ref_labels is labels:
        matches.fill_diagonal_(0)
    triplets = matches.unsqueeze(2) * diffs.unsqueeze(1)
    return torch.where(triplets)


<<<<<<< HEAD
def get_random_triplet_indices(labels, ref_labels=None, t_per_anchor=None, weights=None):
=======
# sample triplets, with a weighted distribution if weights is specified.
def get_random_triplet_indices(
    labels, ref_labels=None, t_per_anchor=None, weights=None
):
>>>>>>> 10bed5ee
    a_idx, p_idx, n_idx = [], [], []
    labels_device = labels.device
    ref_labels = labels if ref_labels is None else ref_labels
    unique_labels = torch.unique(labels)
    for label in unique_labels:
        # Get indices of positive samples for this label.
        p_inds = torch.where(ref_labels == label)[0]
        if ref_labels is labels:
            a_inds = p_inds
        else:
            a_inds = torch.where(labels == label)[0]
        n_inds = torch.where(ref_labels != label)[0]
        n_a = len(a_inds)
        n_p = len(p_inds)
        min_required_p = 2 if ref_labels is labels else 1
        if (n_p < min_required_p) or (len(n_inds) < 1):
            continue

        k = n_p if t_per_anchor is None else t_per_anchor
        num_triplets = n_a*k
        p_inds_ = p_inds.expand((n_a, n_p))
        # Remove anchors from list of possible positive samples.
        if ref_labels is labels:
            p_inds_ = p_inds_[~torch.eye(n_a).bool()].view((n_a, n_a-1))
        # Get indices of indices of k random positive samples for each anchor.
        p_ = torch.randint(0, p_inds_.shape[1], (num_triplets,))
        # Get indices of indices of corresponding anchors.
        a_ = torch.arange(n_a).view(-1, 1).repeat(1, k).view(num_triplets)
        p = p_inds_[a_, p_]
        a = a_inds[a_]

        # Get indices of negative samples for this label.
        if weights is not None:
            w = weights[:, n_inds][a]
            # Sample the negative indices according to the weights.
            if w.dtype == torch.float16:
                # special case needed due to pytorch cuda bug
                # https://github.com/pytorch/pytorch/issues/19900
                w = w.type(torch.float32)
            n_ = torch.multinomial(w, 1, replacement=True).flatten()
        else:
            # Sample the negative indices uniformly.
            n_ = torch.randint(0, len(n_inds), (num_triplets,))
        n = n_inds[n_]
        a_idx.append(a)
        p_idx.append(p)
        n_idx.append(n)

    if len(a_idx) > 0:
        a_idx = torch.cat(a_idx).to(labels_device).long()
        p_idx = torch.cat(p_idx).to(labels_device).long()
        n_idx = torch.cat(n_idx).to(labels_device).long()
        assert len(a_idx) == len(p_idx) == len(n_idx)
        return a_idx, p_idx, n_idx
    else:
        empty = torch.LongTensor([]).to(labels_device)
        return empty.clone(), empty.clone(), empty.clone()



def repeat_to_match_size(smaller_set, larger_size, smaller_size):
    num_repeat = math.ceil(float(larger_size) / float(smaller_size))
    return smaller_set.repeat(num_repeat)[:larger_size]


def matched_size_indices(curr_p_idx, curr_n_idx):
    num_pos_pairs = len(curr_p_idx)
    num_neg_pairs = len(curr_n_idx)
    if num_pos_pairs > num_neg_pairs:
        n_idx = repeat_to_match_size(curr_n_idx, num_pos_pairs, num_neg_pairs)
        p_idx = curr_p_idx
    else:
        p_idx = repeat_to_match_size(curr_p_idx, num_neg_pairs, num_pos_pairs)
        n_idx = curr_n_idx
    return p_idx, n_idx


def convert_to_triplets(indices_tuple, labels, t_per_anchor=100):
    """
    This returns anchor-positive-negative triplets
    regardless of what the input indices_tuple is
    """
    if indices_tuple is None:
        if t_per_anchor == "all":
            return get_all_triplets_indices(labels)
        else:
            return get_random_triplet_indices(labels, t_per_anchor=t_per_anchor)
    elif len(indices_tuple) == 3:
        return indices_tuple
    else:
        a_out, p_out, n_out = [], [], []
        a1, p, a2, n = indices_tuple
        empty_output = [torch.tensor([]).to(labels.device)] * 3
        if len(a1) == 0 or len(a2) == 0:
            return empty_output
        for i in range(len(labels)):
            pos_idx = torch.where(a1 == i)[0]
            neg_idx = torch.where(a2 == i)[0]
            if len(pos_idx) > 0 and len(neg_idx) > 0:
                p_idx = p[pos_idx]
                n_idx = n[neg_idx]
                p_idx, n_idx = matched_size_indices(p_idx, n_idx)
                a_idx = torch.ones_like(c_f.longest_list([p_idx, n_idx])) * i
                a_out.append(a_idx)
                p_out.append(p_idx)
                n_out.append(n_idx)
        try:
            return [torch.cat(x, dim=0) for x in [a_out, p_out, n_out]]
        except RuntimeError:
            # assert that the exception was caused by disjoint a1 and a2
            # otherwise something has gone wrong
            assert len(np.intersect1d(a1, a2)) == 0
            return empty_output


def convert_to_weights(indices_tuple, labels, dtype):
    """
    Returns a weight for each batch element, based on
    how many times they appear in indices_tuple.
    """
    weights = torch.zeros_like(labels).type(dtype)
    if indices_tuple is None:
        return weights + 1
    if all(len(x) == 0 for x in indices_tuple):
        return weights + 1
    indices, counts = torch.unique(torch.cat(indices_tuple, dim=0), return_counts=True)
    counts = counts.type(dtype) / torch.sum(counts)
    weights[indices] = counts / torch.max(counts)
    return weights<|MERGE_RESOLUTION|>--- conflicted
+++ resolved
@@ -89,14 +89,10 @@
     return torch.where(triplets)
 
 
-<<<<<<< HEAD
-def get_random_triplet_indices(labels, ref_labels=None, t_per_anchor=None, weights=None):
-=======
 # sample triplets, with a weighted distribution if weights is specified.
 def get_random_triplet_indices(
     labels, ref_labels=None, t_per_anchor=None, weights=None
 ):
->>>>>>> 10bed5ee
     a_idx, p_idx, n_idx = [], [], []
     labels_device = labels.device
     ref_labels = labels if ref_labels is None else ref_labels
