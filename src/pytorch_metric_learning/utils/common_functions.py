--- conflicted
+++ resolved
@@ -497,7 +497,6 @@
     return x
 
 
-<<<<<<< HEAD
 def set_ref_emb(embeddings, labels, ref_emb, ref_labels):
     if ref_emb is not None:
         if not torch.is_tensor(ref_labels):
@@ -518,16 +517,6 @@
     return tuple([torch.cat([x, to_device(y, x)], dim=0) for x, y in zip(it1, it2)])
 
 
-def merge_loss_dicts(x, y):
-    if x.keys() != y.keys():
-        raise KeyError("Input loss dicts must have the same keys")
-    for k, v in x.items():
-        curr_y = y[k]
-        v["losses"] = torch.cat([v["losses"], curr_y["losses"]], dim=0)
-        v["indices"] = concatenate_indices_tuples(v["indices"], curr_y["indices"])
-        if v["reduction_type"] != curr_y["reduction_type"]:
-            raise ValueError("reduction types must be equal when merging loss dicts")
-=======
 def exclude(it, targets):
     return [x for x in it if x not in targets]
 
@@ -537,5 +526,4 @@
 
 
 def use_cuda_if_available():
-    return torch.device("cuda" if torch.cuda.is_available() else "cpu")
->>>>>>> 3c7a1a8a
+    return torch.device("cuda" if torch.cuda.is_available() else "cpu")