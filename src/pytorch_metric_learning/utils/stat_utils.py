from . import common_functions as c_f

try:
    import faiss
    import faiss.contrib.torch_utils
except ModuleNotFoundError:
    pass

import numpy as np
import torch


class Faiss:
    def __init__(self, index=None, index_type=None, gpus=None):
        self.index = index
        self.index_type = faiss.IndexFlatL2 if index_type is None else index_type
        self.gpus = gpus

    def save(self, filename):
        faiss.write_index(self.index, filename)

    def load(self, filename):
        self.index = faiss.read_index(filename)


class FaissKNN(Faiss):
    def __call__(self, *args, reset_index=True, **kwargs):
        if reset_index:
            self.index = None
        I, D, self.index = get_knn(
            *args,
            faiss_index=self.index,
            faiss_index_type=self.index_type,
            gpus=self.gpus,
            **kwargs,
        )
        return I, D


class FaissKMeans(Faiss):
    def __call__(self, *args, **kwargs):
        return run_kmeans(
            *args, faiss_index_type=self.index_type, gpus=self.gpus, **kwargs
        )


def add_to_index_and_search(index, test_embeddings, reference_embeddings, k):
    if reference_embeddings is not None:
        index.add(reference_embeddings)
    return index.search(test_embeddings, k)


<<<<<<< HEAD
def try_gpu(cpu_index, test_embeddings, reference_embeddings, k, is_cuda, gpus):
=======
def convert_to_gpu_index(index):
    if "Gpu" in str(type(index)):
        return index
    return faiss.index_cpu_to_all_gpus(index)


def convert_to_cpu_index(index):
    if "Gpu" not in str(type(index)):
        return index
    return faiss.index_gpu_to_cpu(index)


def try_gpu(index, reference_embeddings, test_embeddings, k, is_cuda):
>>>>>>> e3024b30
    # https://github.com/facebookresearch/faiss/blob/master/faiss/gpu/utils/DeviceDefs.cuh
    gpu_index = None
    gpus_are_available = faiss.get_num_gpus() > 0
    gpu_condition = is_cuda and gpus_are_available
    if gpu_condition:
        max_k_for_gpu = 1024 if float(torch.version.cuda) < 9.5 else 2048
        if k <= max_k_for_gpu:
<<<<<<< HEAD
            gpu_index = faiss.index_cpu_to_gpus_list(cpu_index, gpus=gpus)
=======
            gpu_index = convert_to_gpu_index(index)
>>>>>>> e3024b30
    try:
        return add_to_index_and_search(
            gpu_index, test_embeddings, reference_embeddings, k
        )
    except (AttributeError, RuntimeError) as e:
        if gpu_condition:
            c_f.LOGGER.warning(
                f"Using CPU for k-nn search because k = {k} > {max_k_for_gpu}, which is the maximum allowable on GPU."
            )
        cpu_index = convert_to_cpu_index(index)
        return add_to_index_and_search(
<<<<<<< HEAD
            cpu_index, test_embeddings, reference_embeddings, k
=======
            cpu_index, reference_embeddings.cpu(), test_embeddings.cpu(), k
>>>>>>> e3024b30
        )


# modified from https://github.com/facebookresearch/deepcluster
def get_knn(
<<<<<<< HEAD
    test_embeddings,
    k,
    embeddings_come_from_same_source=False,
    reference_embeddings=None,
    faiss_index=None,
    faiss_index_type=None,
    gpus=None,
):
    if embeddings_come_from_same_source:
        k = k + 1
    device = test_embeddings.device
    is_cuda = test_embeddings.is_cuda
    test_embeddings = c_f.to_numpy(test_embeddings).astype(np.float32)

    d = test_embeddings.shape[1]
    c_f.LOGGER.info("running k-nn with k=%d" % k)
    c_f.LOGGER.info("embedding dimensionality is %d" % d)
    if faiss_index is None:
        faiss_index_type = (
            faiss.IndexFlatL2 if faiss_index_type is None else faiss_index_type
        )
        faiss_index = faiss_index_type(d)
    distances, indices = try_gpu(
        faiss_index, test_embeddings, reference_embeddings, k, is_cuda, gpus
=======
    reference_embeddings,
    test_embeddings,
    k,
    embeddings_come_from_same_source=False,
    index=None,
):
    if embeddings_come_from_same_source:
        k = k + 1
    device = reference_embeddings.device
    is_cuda = reference_embeddings.is_cuda
    d = reference_embeddings.shape[1]
    c_f.LOGGER.info("running k-nn with k=%d" % k)
    c_f.LOGGER.info("embedding dimensionality is %d" % d)
    if index is None:
        # TODO hope and pray that this issue gets fixed
        # https://github.com/facebookresearch/faiss/issues/1997
        if is_cuda:
            res = faiss.StandardGpuResources()
            index = faiss.GpuIndexFlatL2(res, d)
        else:
            index = faiss.IndexFlatL2(d)
    distances, indices = try_gpu(
        index, reference_embeddings.float(), test_embeddings.float(), k, is_cuda
>>>>>>> e3024b30
    )
    distances = c_f.to_device(distances, device=device)
    indices = c_f.to_device(indices, device=device)
    if embeddings_come_from_same_source:
        return indices[:, 1:], distances[:, 1:]
    return indices, distances, faiss_index


# modified from https://raw.githubusercontent.com/facebookresearch/deepcluster/
def run_kmeans(x, nmb_clusters):
    device = x.device
    x = c_f.to_numpy(x).astype(np.float32)
    n_data, d = x.shape
    c_f.LOGGER.info("running k-means clustering with k=%d" % nmb_clusters)
    c_f.LOGGER.info("embedding dimensionality is %d" % d)

    # faiss implementation of k-means
    clus = faiss.Clustering(d, nmb_clusters)
    clus.niter = 20
    clus.max_points_per_centroid = 10000000
    index = faiss.IndexFlatL2(d)
    if faiss.get_num_gpus() > 0:
        index = faiss.index_cpu_to_all_gpus(index)
    # perform the training
    clus.train(x, index)
    _, idxs = index.search(x, 1)

    return torch.tensor([int(n[0]) for n in idxs], dtype=int, device=device)


# modified from https://github.com/facebookresearch/faiss/wiki/Faiss-building-blocks:-clustering,-PCA,-quantization
def run_pca(x, output_dimensionality):
    device = x.device
    x = c_f.to_numpy(x).astype(np.float32)
    mat = faiss.PCAMatrix(x.shape[1], output_dimensionality)
    mat.train(x)
    assert mat.is_trained
    return c_f.to_device(torch.from_numpy(mat.apply_py(x)), device=device)<|MERGE_RESOLUTION|>--- conflicted
+++ resolved
@@ -50,9 +50,6 @@
     return index.search(test_embeddings, k)
 
 
-<<<<<<< HEAD
-def try_gpu(cpu_index, test_embeddings, reference_embeddings, k, is_cuda, gpus):
-=======
 def convert_to_gpu_index(index):
     if "Gpu" in str(type(index)):
         return index
@@ -66,7 +63,6 @@
 
 
 def try_gpu(index, reference_embeddings, test_embeddings, k, is_cuda):
->>>>>>> e3024b30
     # https://github.com/facebookresearch/faiss/blob/master/faiss/gpu/utils/DeviceDefs.cuh
     gpu_index = None
     gpus_are_available = faiss.get_num_gpus() > 0
@@ -74,11 +70,7 @@
     if gpu_condition:
         max_k_for_gpu = 1024 if float(torch.version.cuda) < 9.5 else 2048
         if k <= max_k_for_gpu:
-<<<<<<< HEAD
-            gpu_index = faiss.index_cpu_to_gpus_list(cpu_index, gpus=gpus)
-=======
             gpu_index = convert_to_gpu_index(index)
->>>>>>> e3024b30
     try:
         return add_to_index_and_search(
             gpu_index, test_embeddings, reference_embeddings, k
@@ -90,42 +82,12 @@
             )
         cpu_index = convert_to_cpu_index(index)
         return add_to_index_and_search(
-<<<<<<< HEAD
-            cpu_index, test_embeddings, reference_embeddings, k
-=======
             cpu_index, reference_embeddings.cpu(), test_embeddings.cpu(), k
->>>>>>> e3024b30
         )
 
 
 # modified from https://github.com/facebookresearch/deepcluster
 def get_knn(
-<<<<<<< HEAD
-    test_embeddings,
-    k,
-    embeddings_come_from_same_source=False,
-    reference_embeddings=None,
-    faiss_index=None,
-    faiss_index_type=None,
-    gpus=None,
-):
-    if embeddings_come_from_same_source:
-        k = k + 1
-    device = test_embeddings.device
-    is_cuda = test_embeddings.is_cuda
-    test_embeddings = c_f.to_numpy(test_embeddings).astype(np.float32)
-
-    d = test_embeddings.shape[1]
-    c_f.LOGGER.info("running k-nn with k=%d" % k)
-    c_f.LOGGER.info("embedding dimensionality is %d" % d)
-    if faiss_index is None:
-        faiss_index_type = (
-            faiss.IndexFlatL2 if faiss_index_type is None else faiss_index_type
-        )
-        faiss_index = faiss_index_type(d)
-    distances, indices = try_gpu(
-        faiss_index, test_embeddings, reference_embeddings, k, is_cuda, gpus
-=======
     reference_embeddings,
     test_embeddings,
     k,
@@ -149,7 +111,6 @@
             index = faiss.IndexFlatL2(d)
     distances, indices = try_gpu(
         index, reference_embeddings.float(), test_embeddings.float(), k, is_cuda
->>>>>>> e3024b30
     )
     distances = c_f.to_device(distances, device=device)
     indices = c_f.to_device(indices, device=device)
