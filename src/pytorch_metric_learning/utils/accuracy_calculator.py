import torch
from sklearn.metrics import adjusted_mutual_info_score, normalized_mutual_info_score

from . import common_functions as c_f
from .inference import FaissKMeans, FaissKNN

EQUALITY = torch.eq


def get_unique_labels(labels):
    return torch.unique(labels, dim=0)


def maybe_get_avg_of_avgs(
    accuracy_per_sample, sample_labels, avg_of_avgs, return_per_class
):
    if avg_of_avgs or return_per_class:
        unique_labels = get_unique_labels(sample_labels)
        mask = c_f.torch_all_from_dim_to_end(
            sample_labels == unique_labels.unsqueeze(1), 2
        )
        mask = torch.t(mask)
        acc_sum_per_class = torch.sum(accuracy_per_sample.unsqueeze(1) * mask, dim=0)
        mask_sum_per_class = torch.sum(mask, dim=0)
        average_per_class = acc_sum_per_class / mask_sum_per_class
        if return_per_class:
            return average_per_class.cpu().tolist()
        return torch.mean(average_per_class).item()
    return torch.mean(accuracy_per_sample).item()


def get_relevance_mask(
    shape,
    gt_labels,
    embeddings_come_from_same_source,
    label_counts,
):
    relevance_mask = torch.zeros(size=shape, dtype=torch.bool, device=gt_labels.device)
    count_per_query = torch.zeros(
        len(gt_labels), dtype=torch.long, device=gt_labels.device
    )

    for label, count in zip(*label_counts):
        matching_rows = torch.where(
            c_f.torch_all_from_dim_to_end(gt_labels == label, 1)
        )[0]
        max_column = count - 1 if embeddings_come_from_same_source else count
        relevance_mask[matching_rows, :max_column] = True
        count_per_query[matching_rows] = max_column
    return relevance_mask, count_per_query


def r_precision(
    knn_labels,
    gt_labels,
    embeddings_come_from_same_source,
    label_counts,
    avg_of_avgs,
    return_per_class,
    label_comparison_fn,
):
    relevance_mask, _ = get_relevance_mask(
        knn_labels.shape[:2],
        gt_labels,
        embeddings_come_from_same_source,
        label_counts,
    )
    same_label = label_comparison_fn(gt_labels, knn_labels)
    matches_per_row = torch.sum(same_label * relevance_mask, dim=1)
    max_possible_matches_per_row = torch.sum(relevance_mask, dim=1)
    accuracy_per_sample = (
        matches_per_row.type(torch.float64) / max_possible_matches_per_row
    )
    return maybe_get_avg_of_avgs(
        accuracy_per_sample, gt_labels, avg_of_avgs, return_per_class
    )


def mean_average_precision(
    knn_labels,
    gt_labels,
    embeddings_come_from_same_source,
    label_counts,
    avg_of_avgs,
    return_per_class,
    label_comparison_fn,
    at_r=False,
):
    device = gt_labels.device
    num_samples, num_k = knn_labels.shape[:2]
    relevance_mask, count_per_query = get_relevance_mask(
        knn_labels.shape[:2],
        gt_labels,
        embeddings_come_from_same_source,
        label_counts,
    )
    knn_mask = (
        relevance_mask
        if at_r
        else torch.ones((num_samples, num_k), dtype=torch.bool, device=device)
    )
    is_same_label = label_comparison_fn(gt_labels, knn_labels)
    equality = is_same_label * knn_mask
    cumulative_correct = torch.cumsum(equality, dim=1)
    k_idx = torch.arange(1, num_k + 1, device=device).repeat(num_samples, 1)
    precision_at_ks = (cumulative_correct * equality).type(torch.float64) / k_idx
    summed_precision_per_row = torch.sum(precision_at_ks * knn_mask, dim=1)
    accuracy_per_sample = summed_precision_per_row / count_per_query
    return maybe_get_avg_of_avgs(
        accuracy_per_sample, gt_labels, avg_of_avgs, return_per_class
    )


def mean_reciprocal_rank(
    knn_labels,
    gt_labels,
    avg_of_avgs,
    return_per_class,
    label_comparison_fn,
):
    device = gt_labels.device
    is_same_label = label_comparison_fn(gt_labels, knn_labels)

    # find & remove caeses where it has 0 correct results
    sum_per_row = is_same_label.sum(-1)
    zero_remove_mask = sum_per_row > 0
    indices = torch.arange(is_same_label.shape[1], 0, -1, device=device)
    tmp = is_same_label * indices
    indices = torch.argmax(tmp, 1, keepdim=True) + 1.0

    indices[zero_remove_mask] = 1.0 / indices[zero_remove_mask]
    indices[~zero_remove_mask] = 0.0

    indices = indices.flatten()

    return maybe_get_avg_of_avgs(indices, gt_labels, avg_of_avgs, return_per_class)


def precision_at_k(
    knn_labels, gt_labels, k, avg_of_avgs, return_per_class, label_comparison_fn
):
    curr_knn_labels = knn_labels[:, :k]
    same_label = label_comparison_fn(gt_labels, curr_knn_labels)
    accuracy_per_sample = torch.sum(same_label, dim=1).type(torch.float64) / k
    return maybe_get_avg_of_avgs(
        accuracy_per_sample, gt_labels, avg_of_avgs, return_per_class
    )


def get_label_match_counts(query_labels, reference_labels, label_comparison_fn):
    unique_query_labels = get_unique_labels(query_labels)
    if label_comparison_fn is EQUALITY:
        comparison = unique_query_labels[:, None] == reference_labels
        match_counts = torch.sum(c_f.torch_all_from_dim_to_end(comparison, 2), dim=1)
    else:
        # Labels are compared with a custom function.
        # They might be non-categorical or multidimensional labels.
        match_counts = torch.empty(
            len(unique_query_labels), dtype=torch.long, device=query_labels.device
        )
        for ix_a in range(len(unique_query_labels)):
            label_a = unique_query_labels[ix_a : ix_a + 1]
            match_counts[ix_a] = torch.sum(
                label_comparison_fn(label_a, reference_labels)
            )

    return (unique_query_labels, match_counts)


def get_lone_query_labels(
    query_labels,
    label_counts,
    embeddings_come_from_same_source,
    label_comparison_fn,
):
    unique_labels, match_counts = label_counts
    if embeddings_come_from_same_source:
        label_matches_itself = label_comparison_fn(unique_labels, unique_labels)
        lone_condition = match_counts - label_matches_itself.type(torch.long) <= 0
    else:
        lone_condition = match_counts == 0
    lone_query_labels = unique_labels[lone_condition]
    if len(lone_query_labels) > 0:
        comparison = query_labels[:, None] == lone_query_labels
        not_lone_query_mask = ~torch.any(
            c_f.torch_all_from_dim_to_end(comparison, 2), dim=1
        )
    else:
        not_lone_query_mask = torch.ones(
            query_labels.shape[0], dtype=torch.bool, device=query_labels.device
        )
    return lone_query_labels, not_lone_query_mask


def try_getting_not_lone_labels(knn_labels, query_labels, not_lone_query_mask):
    if not any(not_lone_query_mask):
        return None, None
    return (
        knn_labels[not_lone_query_mask],
        query_labels[not_lone_query_mask],
    )


def nan_accuracy(unique_labels, return_per_class):
    if return_per_class:
        return [float("nan") for _ in range(len(unique_labels))]
    return float("nan")


class AccuracyCalculator:
    def __init__(
        self,
        include=(),
        exclude=(),
        avg_of_avgs=False,
        return_per_class=False,
        k=None,
        label_comparison_fn=None,
        device=None,
        knn_func=None,
        kmeans_func=None,
    ):
        self.function_keyword = "calculate_"
        function_names = [x for x in dir(self) if x.startswith(self.function_keyword)]
        metrics = [x.replace(self.function_keyword, "", 1) for x in function_names]
        self.original_function_dict = {
            x: getattr(self, y) for x, y in zip(metrics, function_names)
        }
        self.check_primary_metrics(include, exclude)
        self.original_function_dict = self.get_function_dict(include, exclude)
        self.curr_function_dict = self.get_function_dict()

        if avg_of_avgs and return_per_class:
            raise ValueError("avg_of_avgs and return_per_class are mutually exclusive")
        self.avg_of_avgs = avg_of_avgs
        self.return_per_class = return_per_class

        self.device = c_f.use_cuda_if_available() if device is None else device
        self.knn_func = FaissKNN() if knn_func is None else knn_func
        self.kmeans_func = (
            FaissKMeans(niter=20, gpu=self.device.type == "cuda")
            if kmeans_func is None
            else kmeans_func
        )

        if (not (isinstance(k, int) and k > 0)) and (k not in [None, "max_bin_count"]):
            raise ValueError(
                "k must be an integer greater than 0, or None, or 'max_bin_count'"
            )
        self.k = k

        if label_comparison_fn:
            self.label_comparison_fn = label_comparison_fn
            if any(x in self.requires_clustering() for x in self.get_curr_metrics()):
                raise NotImplementedError(
                    "Unsupported: clustering + custom label comparison"
                )
        else:
            self.label_comparison_fn = EQUALITY

    def get_function_dict(self, include=(), exclude=()):
        if len(include) == 0:
            include = list(self.original_function_dict.keys())
        included_metrics = [k for k in include if k not in exclude]
        return {
            k: v
            for k, v in self.original_function_dict.items()
            if k in included_metrics
        }

    def get_curr_metrics(self):
        return [k for k in self.curr_function_dict.keys()]

    def requires_clustering(self):
        return ["NMI", "AMI"]

    def requires_knn(self):
        return [
            "precision_at_1",
            "mean_average_precision",
            "mean_average_precision_at_r",
            "r_precision",
        ]

    def get_cluster_labels(self, query, query_labels, **kwargs):
        num_clusters = len(torch.unique(query_labels.flatten()))
        return self.kmeans_func(query, num_clusters)

    def calculate_NMI(self, query_labels, cluster_labels, **kwargs):
        [query_labels, cluster_labels] = [
            c_f.to_numpy(x) for x in [query_labels, cluster_labels]
        ]
        return normalized_mutual_info_score(query_labels, cluster_labels)

    def calculate_AMI(self, query_labels, cluster_labels, **kwargs):
        [query_labels, cluster_labels] = [
            c_f.to_numpy(x) for x in [query_labels, cluster_labels]
        ]
        return adjusted_mutual_info_score(query_labels, cluster_labels)

    def calculate_precision_at_1(
        self, knn_labels, query_labels, not_lone_query_mask, label_counts, **kwargs
    ):
        knn_labels, query_labels = try_getting_not_lone_labels(
            knn_labels, query_labels, not_lone_query_mask
        )
        if knn_labels is None:
            return nan_accuracy(label_counts[0], self.return_per_class)
        return precision_at_k(
            knn_labels,
            query_labels[:, None],
            1,
            self.avg_of_avgs,
            self.return_per_class,
            self.label_comparison_fn,
        )

    def calculate_mean_average_precision_at_r(
        self,
        knn_labels,
        query_labels,
        not_lone_query_mask,
        embeddings_come_from_same_source,
        label_counts,
        **kwargs,
    ):
        knn_labels, query_labels = try_getting_not_lone_labels(
            knn_labels, query_labels, not_lone_query_mask
        )
        if knn_labels is None:
<<<<<<< HEAD
            return nan_accuracy(label_counts[0], self.return_per_class)
        return mean_average_precision_at_r(
=======
            return zero_accuracy(label_counts[0], self.return_per_class)
        return mean_average_precision(
>>>>>>> 9bd22765
            knn_labels,
            query_labels[:, None],
            embeddings_come_from_same_source,
            label_counts,
            self.avg_of_avgs,
            self.return_per_class,
            self.label_comparison_fn,
            at_r=True,
        )

    def calculate_mean_average_precision(
        self,
        knn_labels,
        query_labels,
        not_lone_query_mask,
        embeddings_come_from_same_source,
        label_counts,
        **kwargs,
    ):
        knn_labels, query_labels = try_getting_not_lone_labels(
            knn_labels, query_labels, not_lone_query_mask
        )
        if knn_labels is None:
            return nan_accuracy(label_counts[0], self.return_per_class)

        return mean_average_precision(
            knn_labels,
            query_labels[:, None],
            embeddings_come_from_same_source,
            label_counts,
            self.avg_of_avgs,
            self.return_per_class,
            self.label_comparison_fn,
        )

    def calculate_mean_reciprocal_rank(
        self,
        knn_labels,
        query_labels,
        not_lone_query_mask,
        label_counts,
        **kwargs,
    ):
        knn_labels, query_labels = try_getting_not_lone_labels(
            knn_labels, query_labels, not_lone_query_mask
        )
        if knn_labels is None:
            return nan_accuracy(label_counts[0], self.return_per_class)

        return mean_reciprocal_rank(
            knn_labels,
            query_labels[:, None],
            self.avg_of_avgs,
            self.return_per_class,
            self.label_comparison_fn,
        )

    def calculate_r_precision(
        self,
        knn_labels,
        query_labels,
        not_lone_query_mask,
        embeddings_come_from_same_source,
        label_counts,
        **kwargs,
    ):
        knn_labels, query_labels = try_getting_not_lone_labels(
            knn_labels, query_labels, not_lone_query_mask
        )
        if knn_labels is None:
            return nan_accuracy(label_counts[0], self.return_per_class)
        return r_precision(
            knn_labels,
            query_labels[:, None],
            embeddings_come_from_same_source,
            label_counts,
            self.avg_of_avgs,
            self.return_per_class,
            self.label_comparison_fn,
        )

    def get_accuracy(
        self,
        query,
        reference,
        query_labels,
        reference_labels,
        embeddings_come_from_same_source,
        include=(),
        exclude=(),
    ):
        [query, reference, query_labels, reference_labels] = [
            c_f.numpy_to_torch(x).to(self.device).type(torch.float)
            for x in [query, reference, query_labels, reference_labels]
        ]

        if len(query) != len(query_labels) or len(reference) != len(reference_labels):
            raise ValueError("embeddings and labels must have the same length")

        if embeddings_come_from_same_source and not (
            torch.allclose(query, reference[: len(query)])
            and torch.allclose(query_labels, reference_labels[: len(query)])
        ):
            raise ValueError(
                "When embeddings_come_from_same_source is True, the first len(query) elements of reference must be equal to query.\n"
                "Likewise, the first len(query_labels) elements of reference_lbels must be equal to query_labels.\n"
            )

        self.curr_function_dict = self.get_function_dict(include, exclude)

        kwargs = {
            "query": query,
            "reference": reference,
            "query_labels": query_labels,
            "reference_labels": reference_labels,
            "embeddings_come_from_same_source": embeddings_come_from_same_source,
            "label_comparison_fn": self.label_comparison_fn,
        }

        if any(x in self.requires_knn() for x in self.get_curr_metrics()):
            label_counts = get_label_match_counts(
                query_labels, reference_labels, self.label_comparison_fn
            )
            lone_query_labels, not_lone_query_mask = get_lone_query_labels(
                query_labels,
                label_counts,
                embeddings_come_from_same_source,
                self.label_comparison_fn,
            )

            num_k = self.determine_k(
                label_counts[1], len(reference), embeddings_come_from_same_source
            )

            knn_distances, knn_indices = self.knn_func(
                query, num_k, reference, embeddings_come_from_same_source
            )

            knn_labels = reference_labels[knn_indices]
            if not any(not_lone_query_mask):
                c_f.LOGGER.warning("None of the query labels are in the reference set.")
            kwargs["label_counts"] = label_counts
            kwargs["knn_labels"] = knn_labels
            kwargs["knn_distances"] = knn_distances
            kwargs["lone_query_labels"] = lone_query_labels
            kwargs["not_lone_query_mask"] = not_lone_query_mask

        if any(x in self.requires_clustering() for x in self.get_curr_metrics()):
            kwargs["cluster_labels"] = self.get_cluster_labels(**kwargs)

        return self._get_accuracy(self.curr_function_dict, **kwargs)

    def _get_accuracy(self, function_dict, **kwargs):
        return {k: v(**kwargs) for k, v in function_dict.items()}

    def check_primary_metrics(calc, include=(), exclude=()):
        primary_metrics = list(calc.original_function_dict.keys())
        for met in [include, exclude]:
            if not isinstance(met, (tuple, list)):
                raise TypeError(
                    "Arguments must be of type tuple, not {}.".format(type(met))
                )
            if not set(met).issubset(set(primary_metrics)):
                raise ValueError(
                    "Primary metrics must be one or more of: {}.".format(
                        primary_metrics
                    )
                )

    def determine_k(
        self, bin_counts, num_reference_embeddings, embeddings_come_from_same_source
    ):
        self_count = int(embeddings_come_from_same_source)
        max_bin_count = torch.max(bin_counts).item()
        if self.k == "max_bin_count":
            return max_bin_count - self_count
        if self.k is None:
            return num_reference_embeddings - self_count
        if self.k < max_bin_count:
            intersection = set(self.get_curr_metrics()).intersection(
                set({"r_precision", "mean_average_precision_at_r"})
            )
            if len(intersection) > 0:
                warning_str = f"\nWarning: You are computing {intersection}, but the value for k ({self.k})"
                warning_str += f" is less than the max bin count ({max_bin_count}) so the values for these metrics will be incorrect."
                warning_str += " To fix this, set k='max_bin_count'."
                warning_str += f"\nIf you're looking for MAP@{self.k} instead of MAP@R, then you should use 'mean_average_precision'"
                warning_str += " rather than mean_average_precision_at_r"
                c_f.LOGGER.warning(warning_str)
        return self.k

    def description(self):
        return "avg_of_avgs" if self.avg_of_avgs else ""<|MERGE_RESOLUTION|>--- conflicted
+++ resolved
@@ -328,13 +328,8 @@
             knn_labels, query_labels, not_lone_query_mask
         )
         if knn_labels is None:
-<<<<<<< HEAD
             return nan_accuracy(label_counts[0], self.return_per_class)
-        return mean_average_precision_at_r(
-=======
-            return zero_accuracy(label_counts[0], self.return_per_class)
         return mean_average_precision(
->>>>>>> 9bd22765
             knn_labels,
             query_labels[:, None],
             embeddings_come_from_same_source,
