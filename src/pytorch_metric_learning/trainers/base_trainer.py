import torch
<<<<<<< HEAD
from ..utils import common_functions as c_f, loss_tracker as l_t
from ..utils.schema import Schema, SchemaDict
=======
>>>>>>> 50b96165
import tqdm

from ..utils import common_functions as c_f
from ..utils import loss_tracker as l_t


class BaseTrainer:
    def __init__(
        self,
        models,
        optimizers,
        batch_size,
        loss_funcs,
        mining_funcs,
        dataset,
        iterations_per_epoch=None,
        data_device=None,
        dtype=None,
        loss_weights=None,
        sampler=None,
        collate_fn=None,
        lr_schedulers=None,
        gradient_clippers=None,
        freeze_these=(),
        freeze_trunk_batchnorm=False,
        label_hierarchy_level=0,
        dataloader_num_workers=32,
        data_and_label_getter=None,
        dataset_labels=None,
        set_min_label_to_zero=False,
        end_of_iteration_hook=None,
        end_of_epoch_hook=None,
    ):
        self.models = models
        self.optimizers = optimizers
        self.batch_size = batch_size
        self.loss_funcs = loss_funcs
        self.mining_funcs = mining_funcs
        self.dataset = dataset
        self.iterations_per_epoch = iterations_per_epoch
        self.data_device = data_device
        self.dtype = dtype
        self.sampler = sampler
        self.collate_fn = collate_fn
        self.lr_schedulers = lr_schedulers
        self.gradient_clippers = gradient_clippers
        self.freeze_these = freeze_these
        self.freeze_trunk_batchnorm = freeze_trunk_batchnorm
        self.label_hierarchy_level = label_hierarchy_level
        self.dataloader_num_workers = dataloader_num_workers
        self.loss_weights = loss_weights
        self.data_and_label_getter = data_and_label_getter
        self.dataset_labels = dataset_labels
        self.set_min_label_to_zero = set_min_label_to_zero
        self.end_of_iteration_hook = end_of_iteration_hook
        self.end_of_epoch_hook = end_of_epoch_hook
        self.loss_names = list(self.loss_funcs.keys())
        self.custom_setup()
        self.verify_dict_keys()
        self.initialize_models()
        self.initialize_data_device()
        self.initialize_label_mapper()
        self.initialize_loss_tracker()
        self.initialize_loss_weights()
        self.initialize_data_and_label_getter()
        self.initialize_hooks()
        self.initialize_lr_schedulers()

    def custom_setup(self):
        pass

    def calculate_loss(self):
        raise NotImplementedError

    def update_loss_weights(self):
        pass

    def train(self, start_epoch=1, num_epochs=1):
        self.initialize_dataloader()
        for self.epoch in range(start_epoch, num_epochs + 1):
            self.set_to_train()
            c_f.LOGGER.info("TRAINING EPOCH %d" % self.epoch)
            pbar = tqdm.tqdm(range(self.iterations_per_epoch))
            for self.iteration in pbar:
                self.forward_and_backward()
                self.end_of_iteration_hook(self)
                pbar.set_description("total_loss=%.5f" % self.losses["total_loss"])
                self.step_lr_schedulers(end_of_epoch=False)
            self.step_lr_schedulers(end_of_epoch=True)
            self.zero_losses()
            if self.end_of_epoch_hook(self) is False:
                break

    def initialize_dataloader(self):
        c_f.LOGGER.info("Initializing dataloader")
        self.dataloader = c_f.get_train_dataloader(
            self.dataset,
            self.batch_size,
            self.sampler,
            self.dataloader_num_workers,
            self.collate_fn,
        )
        if not self.iterations_per_epoch:
            self.iterations_per_epoch = len(self.dataloader)
        c_f.LOGGER.info("Initializing dataloader iterator")
        self.dataloader_iter = iter(self.dataloader)
        c_f.LOGGER.info("Done creating dataloader iterator")

    def forward_and_backward(self):
        self.zero_losses()
        self.zero_grad()
        self.update_loss_weights()
        self.calculate_loss(self.get_batch())
        self.loss_tracker.update(self.loss_weights)
        self.backward()
        self.clip_gradients()
        self.step_optimizers()

    def zero_losses(self):
        for k in self.losses.keys():
            self.losses[k] = 0

    def zero_grad(self):
        for v in self.models.values():
            v.zero_grad()
        for v in self.optimizers.values():
            v.zero_grad()

    def get_batch(self):
        self.dataloader_iter, curr_batch = c_f.try_next_on_generator(
            self.dataloader_iter, self.dataloader
        )
        data, labels = self.data_and_label_getter(curr_batch)
        labels = c_f.process_label(
            labels, self.label_hierarchy_level, self.label_mapper
        )
        return self.maybe_do_batch_mining(data, labels)

    def compute_embeddings(self, data):
        trunk_output = self.get_trunk_output(data)
        embeddings = self.get_final_embeddings(trunk_output)
        return embeddings

    def get_final_embeddings(self, base_output):
        return self.models["embedder"](base_output)

    def get_trunk_output(self, data):
        data = c_f.to_device(data, device=self.data_device, dtype=self.dtype)
        return self.models["trunk"](data)

    def maybe_mine_embeddings(self, embeddings, labels):
        if "tuple_miner" in self.mining_funcs:
            return self.mining_funcs["tuple_miner"](embeddings, labels)
        return None

    def maybe_do_batch_mining(self, data, labels):
        if "subset_batch_miner" in self.mining_funcs:
            with torch.no_grad():
                self.set_to_eval()
                embeddings = self.compute_embeddings(data)
                idx = self.mining_funcs["subset_batch_miner"](embeddings, labels)
                self.set_to_train()
                data, labels = data[idx], labels[idx]
        return data, labels

    def backward(self):
        self.losses["total_loss"].backward()

    def get_global_iteration(self):
        return self.iteration + self.iterations_per_epoch * (self.epoch - 1)

    def step_lr_schedulers(self, end_of_epoch=False):
        if self.lr_schedulers is not None:
            for k, v in self.lr_schedulers.items():
                if end_of_epoch and k.endswith(
                    self.allowed_lr_scheduler_key_suffixes["epoch"]
                ):
                    v.step()
                elif not end_of_epoch and k.endswith(
                    self.allowed_lr_scheduler_key_suffixes["iteration"]
                ):
                    v.step()

    def step_lr_plateau_schedulers(self, validation_info):
        if self.lr_schedulers is not None:
            for k, v in self.lr_schedulers.items():
                if k.endswith(self.allowed_lr_scheduler_key_suffixes["plateau"]):
                    v.step(validation_info)

    def step_optimizers(self):
        for k, v in self.optimizers.items():
            if c_f.regex_replace("_optimizer$", "", k) not in self.freeze_these:
                v.step()

    def clip_gradients(self):
        if self.gradient_clippers is not None:
            for v in self.gradient_clippers.values():
                v()

    def maybe_freeze_trunk_batchnorm(self):
        if self.freeze_trunk_batchnorm:
            self.models["trunk"].apply(c_f.set_layers_to_eval("BatchNorm"))

    def initialize_data_device(self):
        if self.data_device is None:
            self.data_device = torch.device(
                "cuda" if torch.cuda.is_available() else "cpu"
            )

    def initialize_label_mapper(self):
        self.label_mapper = c_f.LabelMapper(
            self.set_min_label_to_zero, self.dataset_labels
        ).map

    def initialize_loss_tracker(self):
        self.loss_tracker = l_t.LossTracker(self.loss_names)
        self.losses = self.loss_tracker.losses

    def initialize_data_and_label_getter(self):
        if self.data_and_label_getter is None:
            self.data_and_label_getter = c_f.return_input

    def trainable_attributes(self):
        return [self.models, self.loss_funcs]

    def set_to_train(self):
        for T in self.trainable_attributes():
            for k, v in T.items():
                if k in self.freeze_these:
                    c_f.set_requires_grad(v, requires_grad=False)
                    v.eval()
                else:
                    v.train()
        self.maybe_freeze_trunk_batchnorm()

    def set_to_eval(self):
        for T in self.trainable_attributes():
            for v in T.values():
                v.eval()

    def initialize_loss_weights(self):
        if self.loss_weights is None:
            self.loss_weights = {k: 1 for k in self.loss_names}

    def initialize_hooks(self):
        if self.end_of_iteration_hook is None:
            self.end_of_iteration_hook = c_f.return_input
        if self.end_of_epoch_hook is None:
            self.end_of_epoch_hook = c_f.return_input

    def initialize_lr_schedulers(self):
        if self.lr_schedulers is None:
            self.lr_schedulers = {}

    def initialize_models(self):
        if "embedder" not in self.models:
            self.models["embedder"] = c_f.Identity()

    def verify_dict_keys(self):
<<<<<<< HEAD
        self.allowed_lr_scheduler_key_suffixes = {"iteration": "_scheduler_by_iteration", "epoch": "_scheduler_by_epoch", "plateau": "_scheduler_by_plateau"}
        self.set_schema()
        self.schema.verify(self)
        self.verify_freeze_these_keys()

    def modify_schema(self):
        pass

    def set_schema(self):
        self.schema = SchemaDict({
            'models': Schema(['trunk', 'embedder'], essential=['trunk']),
            'loss_funcs': Schema(['metric_loss']),
            'mining_funcs': Schema(['subset_batch_miner', 'tuple_miner'],
                warn_empty=False, important=[]),
            'loss_weights': Schema(self.loss_names, warn_empty=False,
                essential=self.loss_names),
            'optimizers': Schema(
                lambda s, d: c_f.append_map(
                    d['models'].keys + d['loss_funcs'].keys, "_optimizer"),
                important=c_f.append_map(self.models.keys(), "_optimizer")),
            'lr_schedulers': Schema(
                lambda s, d: [x + y
                    for y in self.allowed_lr_scheduler_key_suffixes.values()
                    for x in d['models'].keys + d['loss_funcs'].keys],
                warn_empty=False, important=[]),
            'gradient_clippers': Schema(
                lambda s, d: c_f.append_map(
                    d['models'].keys + d['loss_funcs'].keys, "_grad_clipper"),
                warn_empty=False, important=[]),
        })
        self.modify_schema()
=======
        self.allowed_lr_scheduler_key_suffixes = {
            "iteration": "_scheduler_by_iteration",
            "epoch": "_scheduler_by_epoch",
            "plateau": "_scheduler_by_plateau",
        }
        self.verify_models_keys()
        self.verify_optimizers_keys()
        self.verify_loss_funcs_keys()
        self.verify_mining_funcs_keys()
        self.verify_lr_schedulers_keys()
        self.verify_loss_weights_keys()
        self.verify_gradient_clippers_keys()
        self.verify_freeze_these_keys()

    def _verify_dict_keys(
        self,
        obj_name,
        allowed_keys,
        warn_if_empty,
        important_keys=(),
        essential_keys=(),
    ):
        obj = getattr(self, obj_name, None)
        if warn_if_empty and obj in [None, {}]:
            c_f.LOGGER.warning("%s is empty" % obj_name)
        if obj is not None:
            for k in obj.keys():
                assert any(
                    pattern.match(k) for pattern in c_f.regex_wrapper(allowed_keys)
                ), "%s keys must be one of %s" % (obj_name, ", ".join(allowed_keys))
            for imp_key in important_keys:
                if not any(c_f.regex_wrapper(imp_key).match(k) for k in obj):
                    c_f.LOGGER.warning('%s is missing "%s"' % (obj_name, imp_key))
            for ess_key in essential_keys:
                assert any(
                    c_f.regex_wrapper(ess_key).match(k) for k in obj
                ), '%s must contain "%s"' % (obj_name, ess_key)

    def allowed_model_keys(self):
        return ["trunk", "embedder"]

    def allowed_optimizer_keys(self):
        return [
            x + "_optimizer"
            for x in self.allowed_model_keys() + self.allowed_loss_funcs_keys()
        ]

    def allowed_loss_funcs_keys(self):
        return ["metric_loss"]

    def allowed_mining_funcs_keys(self):
        return ["subset_batch_miner", "tuple_miner"]

    def allowed_lr_schedulers_keys(self):
        return [
            x + y
            for y in self.allowed_lr_scheduler_key_suffixes.values()
            for x in self.allowed_model_keys() + self.allowed_loss_funcs_keys()
        ]

    def allowed_gradient_clippers_keys(self):
        return [
            x + "_grad_clipper"
            for x in self.allowed_model_keys() + self.allowed_loss_funcs_keys()
        ]

    def allowed_freeze_these_keys(self):
        return self.allowed_model_keys() + self.allowed_loss_funcs_keys()

    def verify_models_keys(self):
        self._verify_dict_keys(
            "models",
            self.allowed_model_keys(),
            warn_if_empty=False,
            essential_keys=["trunk"],
            important_keys=[x for x in self.allowed_model_keys() if x != "trunk"],
        )

    def verify_optimizers_keys(self):
        self._verify_dict_keys(
            "optimizers",
            self.allowed_optimizer_keys(),
            warn_if_empty=True,
            important_keys=[x + "_optimizer" for x in self.models.keys()],
        )

    def verify_loss_funcs_keys(self):
        self._verify_dict_keys(
            "loss_funcs",
            self.allowed_loss_funcs_keys(),
            warn_if_empty=True,
            important_keys=self.allowed_loss_funcs_keys(),
        )

    def verify_mining_funcs_keys(self):
        self._verify_dict_keys(
            "mining_funcs", self.allowed_mining_funcs_keys(), warn_if_empty=False
        )

    def verify_lr_schedulers_keys(self):
        self._verify_dict_keys(
            "lr_schedulers", self.allowed_lr_schedulers_keys(), warn_if_empty=False
        )

    def verify_loss_weights_keys(self):
        self._verify_dict_keys(
            "loss_weights",
            self.loss_names,
            warn_if_empty=False,
            essential_keys=self.loss_names,
        )

    def verify_gradient_clippers_keys(self):
        self._verify_dict_keys(
            "gradient_clippers",
            self.allowed_gradient_clippers_keys(),
            warn_if_empty=False,
        )
>>>>>>> 50b96165

    def verify_freeze_these_keys(self):
        allowed_keys = self.schema['models'].keys + self.schema['loss_funcs'].keys
        for k in self.freeze_these:
<<<<<<< HEAD
            assert k in allowed_keys, "freeze_these keys must be one of {}".format(", ".join(allowed_keys))
            if k+"_optimizer" in self.optimizers.keys():
                logging.warn("You have passed in an optimizer for {}, but are freezing its parameters.".format(k))
=======
            assert (
                k in self.allowed_freeze_these_keys()
            ), "freeze_these keys must be one of {}".format(
                ", ".join(self.allowed_freeze_these_keys())
            )
            if k + "_optimizer" in self.optimizers.keys():
                c_f.LOGGER.warning(
                    "You have passed in an optimizer for {}, but are freezing its parameters.".format(
                        k
                    )
                )
>>>>>>> 50b96165
<|MERGE_RESOLUTION|>--- conflicted
+++ resolved
@@ -1,9 +1,5 @@
 import torch
-<<<<<<< HEAD
-from ..utils import common_functions as c_f, loss_tracker as l_t
 from ..utils.schema import Schema, SchemaDict
-=======
->>>>>>> 50b96165
 import tqdm
 
 from ..utils import common_functions as c_f
@@ -263,7 +259,6 @@
             self.models["embedder"] = c_f.Identity()
 
     def verify_dict_keys(self):
-<<<<<<< HEAD
         self.allowed_lr_scheduler_key_suffixes = {"iteration": "_scheduler_by_iteration", "epoch": "_scheduler_by_epoch", "plateau": "_scheduler_by_plateau"}
         self.set_schema()
         self.schema.verify(self)
@@ -295,135 +290,10 @@
                 warn_empty=False, important=[]),
         })
         self.modify_schema()
-=======
-        self.allowed_lr_scheduler_key_suffixes = {
-            "iteration": "_scheduler_by_iteration",
-            "epoch": "_scheduler_by_epoch",
-            "plateau": "_scheduler_by_plateau",
-        }
-        self.verify_models_keys()
-        self.verify_optimizers_keys()
-        self.verify_loss_funcs_keys()
-        self.verify_mining_funcs_keys()
-        self.verify_lr_schedulers_keys()
-        self.verify_loss_weights_keys()
-        self.verify_gradient_clippers_keys()
-        self.verify_freeze_these_keys()
-
-    def _verify_dict_keys(
-        self,
-        obj_name,
-        allowed_keys,
-        warn_if_empty,
-        important_keys=(),
-        essential_keys=(),
-    ):
-        obj = getattr(self, obj_name, None)
-        if warn_if_empty and obj in [None, {}]:
-            c_f.LOGGER.warning("%s is empty" % obj_name)
-        if obj is not None:
-            for k in obj.keys():
-                assert any(
-                    pattern.match(k) for pattern in c_f.regex_wrapper(allowed_keys)
-                ), "%s keys must be one of %s" % (obj_name, ", ".join(allowed_keys))
-            for imp_key in important_keys:
-                if not any(c_f.regex_wrapper(imp_key).match(k) for k in obj):
-                    c_f.LOGGER.warning('%s is missing "%s"' % (obj_name, imp_key))
-            for ess_key in essential_keys:
-                assert any(
-                    c_f.regex_wrapper(ess_key).match(k) for k in obj
-                ), '%s must contain "%s"' % (obj_name, ess_key)
-
-    def allowed_model_keys(self):
-        return ["trunk", "embedder"]
-
-    def allowed_optimizer_keys(self):
-        return [
-            x + "_optimizer"
-            for x in self.allowed_model_keys() + self.allowed_loss_funcs_keys()
-        ]
-
-    def allowed_loss_funcs_keys(self):
-        return ["metric_loss"]
-
-    def allowed_mining_funcs_keys(self):
-        return ["subset_batch_miner", "tuple_miner"]
-
-    def allowed_lr_schedulers_keys(self):
-        return [
-            x + y
-            for y in self.allowed_lr_scheduler_key_suffixes.values()
-            for x in self.allowed_model_keys() + self.allowed_loss_funcs_keys()
-        ]
-
-    def allowed_gradient_clippers_keys(self):
-        return [
-            x + "_grad_clipper"
-            for x in self.allowed_model_keys() + self.allowed_loss_funcs_keys()
-        ]
-
-    def allowed_freeze_these_keys(self):
-        return self.allowed_model_keys() + self.allowed_loss_funcs_keys()
-
-    def verify_models_keys(self):
-        self._verify_dict_keys(
-            "models",
-            self.allowed_model_keys(),
-            warn_if_empty=False,
-            essential_keys=["trunk"],
-            important_keys=[x for x in self.allowed_model_keys() if x != "trunk"],
-        )
-
-    def verify_optimizers_keys(self):
-        self._verify_dict_keys(
-            "optimizers",
-            self.allowed_optimizer_keys(),
-            warn_if_empty=True,
-            important_keys=[x + "_optimizer" for x in self.models.keys()],
-        )
-
-    def verify_loss_funcs_keys(self):
-        self._verify_dict_keys(
-            "loss_funcs",
-            self.allowed_loss_funcs_keys(),
-            warn_if_empty=True,
-            important_keys=self.allowed_loss_funcs_keys(),
-        )
-
-    def verify_mining_funcs_keys(self):
-        self._verify_dict_keys(
-            "mining_funcs", self.allowed_mining_funcs_keys(), warn_if_empty=False
-        )
-
-    def verify_lr_schedulers_keys(self):
-        self._verify_dict_keys(
-            "lr_schedulers", self.allowed_lr_schedulers_keys(), warn_if_empty=False
-        )
-
-    def verify_loss_weights_keys(self):
-        self._verify_dict_keys(
-            "loss_weights",
-            self.loss_names,
-            warn_if_empty=False,
-            essential_keys=self.loss_names,
-        )
-
-    def verify_gradient_clippers_keys(self):
-        self._verify_dict_keys(
-            "gradient_clippers",
-            self.allowed_gradient_clippers_keys(),
-            warn_if_empty=False,
-        )
->>>>>>> 50b96165
 
     def verify_freeze_these_keys(self):
         allowed_keys = self.schema['models'].keys + self.schema['loss_funcs'].keys
         for k in self.freeze_these:
-<<<<<<< HEAD
-            assert k in allowed_keys, "freeze_these keys must be one of {}".format(", ".join(allowed_keys))
-            if k+"_optimizer" in self.optimizers.keys():
-                logging.warn("You have passed in an optimizer for {}, but are freezing its parameters.".format(k))
-=======
             assert (
                 k in self.allowed_freeze_these_keys()
             ), "freeze_these keys must be one of {}".format(
@@ -434,5 +304,4 @@
                     "You have passed in an optimizer for {}, but are freezing its parameters.".format(
                         k
                     )
-                )
->>>>>>> 50b96165
+                )