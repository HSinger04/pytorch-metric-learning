from .. import miners
from ..utils import common_functions as c_f
from .base_trainer import BaseTrainer


class CascadedEmbeddings(BaseTrainer):
    def __init__(self, embedding_sizes, *args, **kwargs):
        super().__init__(*args, **kwargs)
        self.embedding_sizes = embedding_sizes

    def calculate_loss(self, curr_batch):
        data, labels = curr_batch
        embeddings = self.compute_embeddings(data)
        s = 0
        logits = []
        indices_tuple = None
        for i, curr_size in enumerate(self.embedding_sizes):
            curr_loss_name = "metric_loss_%d" % i
            curr_miner_name = "tuple_miner_%d" % i
            curr_classifier_name = "classifier_%d" % i

            e = embeddings[:, s : s + curr_size]
            indices_tuple = self.maybe_mine_embeddings(
                e, labels, indices_tuple, curr_miner_name
            )
            self.losses[curr_loss_name] += self.maybe_get_metric_loss(
                e, labels, indices_tuple, curr_loss_name
            )
            logits.append(self.maybe_get_logits(e, curr_classifier_name))
            s += curr_size

        for i, L in enumerate(logits):
            if L is None:
                continue
            curr_loss_name = "classifier_loss_%d" % i
            self.losses[curr_loss_name] += self.maybe_get_classifier_loss(
                L, labels, curr_loss_name
            )

    def maybe_get_metric_loss(self, embeddings, labels, indices_tuple, curr_loss_name):
        if self.loss_weights.get(curr_loss_name, 0) > 0:
            return self.loss_funcs[curr_loss_name](embeddings, labels, indices_tuple)
        return 0

    def maybe_mine_embeddings(
        self, embeddings, labels, prev_indices_tuple, curr_miner_name
    ):
        if curr_miner_name in self.mining_funcs:
            curr_miner = self.mining_funcs[curr_miner_name]
            if isinstance(curr_miner, miners.HDCMiner):
                curr_miner.set_idx_externally(prev_indices_tuple, labels)
                curr_indices_tuple = curr_miner(embeddings, labels)
                curr_miner.reset_idx()
            else:
                curr_indices_tuple = curr_miner(embeddings, labels)
            return curr_indices_tuple
        return None

    def maybe_get_logits(self, embeddings, curr_classifier_name):
        if self.models.get(curr_classifier_name, None):
            return self.models[curr_classifier_name](embeddings)
        return None

    def maybe_get_classifier_loss(self, logits, labels, curr_loss_name):
        if self.loss_weights.get(curr_loss_name, 0) > 0:
            return self.loss_funcs[curr_loss_name](
                logits, c_f.to_device(labels, logits)
            )
        return 0

<<<<<<< HEAD
    def modify_schema(self):
        self.schema['models'].keys += ['classifier_[0-9]+']
        self.schema['loss_funcs'].keys = ['metric_loss_[0-9]+', 'classifier_loss_[0-9]+']
        self.schema['mining_funcs'].keys = ["tuple_miner_[0-9]+"]
=======
    def allowed_model_keys(self):
        return super().allowed_model_keys() + ["classifier_[0-9]+"]

    def allowed_loss_funcs_keys(self):
        return ["metric_loss_[0-9]+", "classifier_loss_[0-9]+"]

    def allowed_mining_funcs_keys(self):
        return ["tuple_miner_[0-9]+"]
>>>>>>> 50b96165
<|MERGE_RESOLUTION|>--- conflicted
+++ resolved
@@ -68,18 +68,7 @@
             )
         return 0
 
-<<<<<<< HEAD
     def modify_schema(self):
         self.schema['models'].keys += ['classifier_[0-9]+']
         self.schema['loss_funcs'].keys = ['metric_loss_[0-9]+', 'classifier_loss_[0-9]+']
-        self.schema['mining_funcs'].keys = ["tuple_miner_[0-9]+"]
-=======
-    def allowed_model_keys(self):
-        return super().allowed_model_keys() + ["classifier_[0-9]+"]
-
-    def allowed_loss_funcs_keys(self):
-        return ["metric_loss_[0-9]+", "classifier_loss_[0-9]+"]
-
-    def allowed_mining_funcs_keys(self):
-        return ["tuple_miner_[0-9]+"]
->>>>>>> 50b96165
+        self.schema['mining_funcs'].keys = ["tuple_miner_[0-9]+"]